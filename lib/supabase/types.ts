export type Json =
  | string
  | number
  | boolean
  | null
  | { [key: string]: Json | undefined }
  | Json[];

export type Database = {
  public: {
    Tables: {
      accounts: {
        Row: {
          balance: number | null;
          created_at: string | null;
          currency: string;
          id: string;
          owner_id: string;
          owner_type: string;
          status: string;
          updated_at: string | null;
        };
        Insert: {
          balance?: number | null;
          created_at?: string | null;
          currency?: string;
          id?: string;
          owner_id: string;
          owner_type: string;
          status?: string;
          updated_at?: string | null;
        };
        Update: {
          balance?: number | null;
          created_at?: string | null;
          currency?: string;
          id?: string;
          owner_id?: string;
          owner_type?: string;
          status?: string;
          updated_at?: string | null;
      };
      Relationships: [];
    };
      configuration: {
        Row: {
          description: string | null;
          key: string;
          updated_at: string;
          value: Json;
        };
        Insert: {
          description?: string | null;
          key: string;
          updated_at?: string;
          value?: Json;
        };
        Update: {
          description?: string | null;
          key?: string;
          updated_at?: string;
          value?: Json;
        };
        Relationships: [];
      };
      audit_logs: {
        Row: {
          action: string;
          actor_id: string;
          created_at: string | null;
          diff_json: Json | null;
          entity: string;
          entity_id: string;
          id: string;
        };
        Insert: {
          action: string;
          actor_id?: string;
          created_at?: string | null;
          diff_json?: Json | null;
          entity: string;
          entity_id: string;
          id?: string;
        };
        Update: {
          action?: string;
          actor_id?: string;
          created_at?: string | null;
          diff_json?: Json | null;
          entity?: string;
          entity_id?: string;
          id?: string;
        };
        Relationships: [];
      };
      group_invites: {
        Row: {
          accepted_at: string | null;
          created_at: string | null;
          group_id: string;
          id: string;
          invitee_msisdn: string | null;
          invitee_user_id: string | null;
          status: Database["public"]["Enums"]["group_invite_status"];
          token: string;
        };
        Insert: {
          accepted_at?: string | null;
          created_at?: string | null;
          group_id: string;
          id?: string;
          invitee_msisdn?: string | null;
          invitee_user_id?: string | null;
          status?: Database["public"]["Enums"]["group_invite_status"];
          token: string;
        };
        Update: {
          accepted_at?: string | null;
          created_at?: string | null;
          group_id?: string;
          id?: string;
          invitee_msisdn?: string | null;
          invitee_user_id?: string | null;
          status?: Database["public"]["Enums"]["group_invite_status"];
          token?: string;
        };
        Relationships: [
          {
            foreignKeyName: "group_invites_group_id_fkey";
            columns: ["group_id"];
            isOneToOne: false;
            referencedRelation: "ibimina";
            referencedColumns: ["id"];
          },
          {
            foreignKeyName: "group_invites_invitee_user_id_fkey";
            columns: ["invitee_user_id"];
            isOneToOne: false;
            referencedRelation: "users";
            referencedColumns: ["id"];
          }
        ];
      };
      ibimina: {
        Row: {
          created_at: string | null;
          id: string;
          name: string;
          sacco_id: string;
          settings_json: Json;
          status: string;
          type: string;
          updated_at: string | null;
          code: string;
        };
        Insert: {
          created_at?: string | null;
          id?: string;
          name: string;
          sacco_id: string;
          settings_json?: Json;
          status?: string;
          type: string;
          updated_at?: string | null;
          code: string;
        };
        Update: {
          created_at?: string | null;
          id?: string;
          name?: string;
          sacco_id?: string;
          settings_json?: Json;
          status?: string;
          type?: string;
          updated_at?: string | null;
          code?: string;
        };
        Relationships: [
          {
            foreignKeyName: "ibimina_sacco_id_fkey";
            columns: ["sacco_id"];
            isOneToOne: false;
            referencedRelation: "saccos";
            referencedColumns: ["id"];
          }
        ];
      };
      join_requests: {
        Row: {
          created_at: string | null;
          decided_at: string | null;
          decided_by: string | null;
          group_id: string;
          id: string;
          note: string | null;
          sacco_id: string;
          status: Database["public"]["Enums"]["join_request_status"];
          user_id: string;
        };
        Insert: {
          created_at?: string | null;
          decided_at?: string | null;
          decided_by?: string | null;
          group_id: string;
          id?: string;
          note?: string | null;
          sacco_id: string;
          status?: Database["public"]["Enums"]["join_request_status"];
          user_id: string;
        };
        Update: {
          created_at?: string | null;
          decided_at?: string | null;
          decided_by?: string | null;
          group_id?: string;
          id?: string;
          note?: string | null;
          sacco_id?: string;
          status?: Database["public"]["Enums"]["join_request_status"];
          user_id?: string;
        };
        Relationships: [
          {
            foreignKeyName: "join_requests_group_id_fkey";
            columns: ["group_id"];
            isOneToOne: false;
            referencedRelation: "ibimina";
            referencedColumns: ["id"];
          },
          {
            foreignKeyName: "join_requests_sacco_id_fkey";
            columns: ["sacco_id"];
            isOneToOne: false;
            referencedRelation: "saccos";
            referencedColumns: ["id"];
          },
          {
            foreignKeyName: "join_requests_user_id_fkey";
            columns: ["user_id"];
            isOneToOne: false;
            referencedRelation: "users";
            referencedColumns: ["id"];
          }
        ];
      };
      ikimina_members: {
        Row: {
          created_at: string | null;
          id: string;
          ikimina_id: string;
          joined_at: string | null;
          member_code: string | null;
          msisdn: string | null;
          msisdn_encrypted: string | null;
          msisdn_hash: string | null;
          msisdn_masked: string | null;
          national_id: string | null;
          national_id_encrypted: string | null;
          national_id_hash: string | null;
          national_id_masked: string | null;
          status: string;
          updated_at: string | null;
          full_name: string;
        };
        Insert: {
          created_at?: string | null;
          id?: string;
          ikimina_id: string;
          joined_at?: string | null;
          member_code?: string | null;
          msisdn?: string | null;
          msisdn_encrypted?: string | null;
          msisdn_hash?: string | null;
          msisdn_masked?: string | null;
          national_id?: string | null;
          national_id_encrypted?: string | null;
          national_id_hash?: string | null;
          national_id_masked?: string | null;
          status?: string;
          updated_at?: string | null;
          full_name: string;
        };
        Update: {
          created_at?: string | null;
          id?: string;
          ikimina_id?: string;
          joined_at?: string | null;
          member_code?: string | null;
          msisdn?: string | null;
          msisdn_encrypted?: string | null;
          msisdn_hash?: string | null;
          msisdn_masked?: string | null;
          national_id?: string | null;
          national_id_encrypted?: string | null;
          national_id_hash?: string | null;
          national_id_masked?: string | null;
          status?: string;
          updated_at?: string | null;
          full_name?: string;
        };
        Relationships: [
          {
            foreignKeyName: "ikimina_members_ikimina_id_fkey";
            columns: ["ikimina_id"];
            isOneToOne: false;
            referencedRelation: "ibimina";
            referencedColumns: ["id"];
          }
        ];
      };
      ledger_entries: {
        Row: {
          amount: number;
          created_at: string | null;
          credit_id: string;
          currency: string;
          debit_id: string;
          external_id: string | null;
          id: string;
          memo: string | null;
          value_date: string;
        };
        Insert: {
          amount: number;
          created_at?: string | null;
          credit_id: string;
          currency?: string;
          debit_id: string;
          external_id?: string | null;
          id?: string;
          memo?: string | null;
          value_date: string;
        };
        Update: {
          amount?: number;
          created_at?: string | null;
          credit_id?: string;
          currency?: string;
          debit_id?: string;
          external_id?: string | null;
          id?: string;
          memo?: string | null;
          value_date?: string;
        };
        Relationships: [
          {
            foreignKeyName: "ledger_entries_credit_id_fkey";
            columns: ["credit_id"];
            isOneToOne: false;
            referencedRelation: "accounts";
            referencedColumns: ["id"];
          },
          {
            foreignKeyName: "ledger_entries_debit_id_fkey";
            columns: ["debit_id"];
            isOneToOne: false;
            referencedRelation: "accounts";
            referencedColumns: ["id"];
          }
        ];
      };
      members_app_profiles: {
        Row: {
          created_at: string | null;
          id_files: Json | null;
          id_number: string | null;
          id_type: Database["public"]["Enums"]["member_id_type"] | null;
          is_verified: boolean | null;
          lang: string | null;
          momo_msisdn: string;
          ocr_json: Json | null;
          updated_at: string | null;
          user_id: string;
          whatsapp_msisdn: string;
        };
        Insert: {
          created_at?: string | null;
          id_files?: Json | null;
          id_number?: string | null;
          id_type?: Database["public"]["Enums"]["member_id_type"] | null;
          is_verified?: boolean | null;
          lang?: string | null;
          momo_msisdn: string;
          ocr_json?: Json | null;
          updated_at?: string | null;
          user_id: string;
          whatsapp_msisdn: string;
        };
        Update: {
          created_at?: string | null;
          id_files?: Json | null;
          id_number?: string | null;
          id_type?: Database["public"]["Enums"]["member_id_type"] | null;
          is_verified?: boolean | null;
          lang?: string | null;
          momo_msisdn?: string;
          ocr_json?: Json | null;
          updated_at?: string | null;
          user_id?: string;
          whatsapp_msisdn?: string;
        };
        Relationships: [
          {
            foreignKeyName: "members_app_profiles_user_id_fkey";
            columns: ["user_id"];
            isOneToOne: true;
            referencedRelation: "users";
            referencedColumns: ["id"];
          }
        ];
      };
      payments: {
        Row: {
          ai_version: string | null;
          amount: number;
          channel: string;
          confidence: number | null;
          created_at: string | null;
          currency: string;
          id: string;
          ikimina_id: string | null;
          metadata: Json;
          member_id: string | null;
          msisdn: string;
          msisdn_encrypted: string | null;
          msisdn_hash: string | null;
          msisdn_masked: string | null;
          occurred_at: string;
          reference: string | null;
          sacco_id: string;
          source_id: string | null;
          status: string;
          updated_at: string;
          user_id: string | null;
          txn_id: string;
        };
        Insert: {
          ai_version?: string | null;
          amount: number;
          channel?: string;
          confidence?: number | null;
          created_at?: string | null;
          currency?: string;
          id?: string;
          ikimina_id?: string | null;
          metadata?: Json;
          member_id?: string | null;
          msisdn: string;
          msisdn_encrypted?: string | null;
          msisdn_hash?: string | null;
          msisdn_masked?: string | null;
          occurred_at: string;
          reference?: string | null;
          sacco_id: string;
          source_id?: string | null;
          status?: string;
          updated_at?: string;
          user_id?: string | null;
          txn_id: string;
        };
        Update: {
          ai_version?: string | null;
          amount?: number;
          channel?: string;
          confidence?: number | null;
          created_at?: string | null;
          currency?: string;
          id?: string;
          ikimina_id?: string | null;
          metadata?: Json;
          member_id?: string | null;
          msisdn?: string;
          msisdn_encrypted?: string | null;
          msisdn_hash?: string | null;
          msisdn_masked?: string | null;
          occurred_at?: string;
          reference?: string | null;
          sacco_id?: string;
          source_id?: string | null;
          status?: string;
          updated_at?: string;
          user_id?: string | null;
          txn_id?: string;
        };
        Relationships: [
          {
            foreignKeyName: "payments_ikimina_id_fkey";
            columns: ["ikimina_id"];
            isOneToOne: false;
            referencedRelation: "ibimina";
            referencedColumns: ["id"];
          },
          {
            foreignKeyName: "payments_member_id_fkey";
            columns: ["member_id"];
            isOneToOne: false;
            referencedRelation: "ikimina_members";
            referencedColumns: ["id"];
          },
          {
            foreignKeyName: "payments_sacco_id_fkey";
            columns: ["sacco_id"];
            isOneToOne: false;
            referencedRelation: "saccos";
            referencedColumns: ["id"];
          },
          {
            foreignKeyName: "payments_source_id_fkey";
            columns: ["source_id"];
            isOneToOne: false;
            referencedRelation: "sms_inbox";
            referencedColumns: ["id"];
          }
        ];
      };
      notifications: {
        Row: {
          created_at: string | null;
          id: string;
          payload: Json | null;
          read_at: string | null;
          type: Database["public"]["Enums"]["notification_type"];
          user_id: string;
        };
        Insert: {
          created_at?: string | null;
          id?: string;
          payload?: Json | null;
          read_at?: string | null;
          type: Database["public"]["Enums"]["notification_type"];
          user_id: string;
        };
        Update: {
          created_at?: string | null;
          id?: string;
          payload?: Json | null;
          read_at?: string | null;
          type?: Database["public"]["Enums"]["notification_type"];
          user_id?: string;
        };
        Relationships: [
          {
            foreignKeyName: "notifications_user_id_fkey";
            columns: ["user_id"];
            isOneToOne: false;
            referencedRelation: "users";
            referencedColumns: ["id"];
          }
        ];
      };
      rate_limit_counters: {
        Row: {
          hits: number;
          key: string;
          window_expires: string;
        };
        Insert: {
          hits?: number;
          key: string;
          window_expires?: string;
        };
        Update: {
          hits?: number;
          key?: string;
          window_expires?: string;
        };
        Relationships: [];
      };
      saccos: {
        Row: {
          category: string;
          created_at: string | null;
          district: string;
          email: string | null;
          id: string;
          logo_url: string | null;
          name: string;
          province: string;
          search_document: string | null;
          search_slug: string | null;
          sector: string;
          sector_code: string;
          status: string;
          updated_at: string | null;
        };
        Insert: {
          category: string;
          created_at?: string | null;
          district: string;
          email?: string | null;
          id?: string;
          logo_url?: string | null;
          name: string;
          province: string;
          search_document?: string | null;
          search_slug?: string | null;
          sector: string;
          sector_code: string;
          status?: string;
          updated_at?: string | null;
        };
        Update: {
          category?: string;
          created_at?: string | null;
          district?: string;
          email?: string | null;
          id?: string;
          logo_url?: string | null;
          name?: string;
          province?: string;
          search_document?: string | null;
          search_slug?: string | null;
          sector?: string;
          sector_code?: string;
          status?: string;
          updated_at?: string | null;
        };
        Relationships: [];
      };
      sms_templates: {
        Row: {
          body: string;
          created_at: string;
          id: string;
          is_active: boolean;
          name: string;
          sacco_id: string;
          version: number;
          tokens: Json;
          description: string | null;
          updated_at: string;
        };
        Insert: {
          body: string;
          created_at?: string;
          id?: string;
          is_active?: boolean;
          name: string;
          sacco_id: string;
          version?: number;
          tokens?: Json;
          description?: string | null;
          updated_at?: string;
        };
        Update: {
          body?: string;
          created_at?: string;
          id?: string;
          is_active?: boolean;
          name?: string;
          sacco_id?: string;
          version?: number;
          tokens?: Json;
          description?: string | null;
          updated_at?: string;
        };
        Relationships: [
          {
            foreignKeyName: "sms_templates_sacco_id_fkey";
            columns: ["sacco_id"];
            isOneToOne: false;
            referencedRelation: "saccos";
            referencedColumns: ["id"];
          }
        ];
      };
      sms_inbox: {
        Row: {
          confidence: number | null;
          created_at: string | null;
          error: string | null;
          id: string;
          msisdn: string | null;
          msisdn_encrypted: string | null;
          msisdn_hash: string | null;
          msisdn_masked: string | null;
          parse_source: string | null;
          parsed_json: Json | null;
          raw_text: string;
          received_at: string;
          sacco_id: string | null;
          status: string;
          vendor_meta: Json | null;
        };
        Insert: {
          confidence?: number | null;
          created_at?: string | null;
          error?: string | null;
          id?: string;
          msisdn?: string | null;
          msisdn_encrypted?: string | null;
          msisdn_hash?: string | null;
          msisdn_masked?: string | null;
          parse_source?: string | null;
          parsed_json?: Json | null;
          raw_text: string;
          received_at: string;
          sacco_id?: string | null;
          status?: string;
          vendor_meta?: Json | null;
        };
        Update: {
          confidence?: number | null;
          created_at?: string | null;
          error?: string | null;
          id?: string;
          msisdn?: string | null;
          msisdn_encrypted?: string | null;
          msisdn_hash?: string | null;
          msisdn_masked?: string | null;
          parse_source?: string | null;
          parsed_json?: Json | null;
          raw_text?: string;
          received_at?: string;
          sacco_id?: string | null;
          status?: string;
          vendor_meta?: Json | null;
        };
        Relationships: [
          {
            foreignKeyName: "sms_inbox_sacco_id_fkey";
            columns: ["sacco_id"];
            isOneToOne: false;
            referencedRelation: "saccos";
            referencedColumns: ["id"];
          }
        ];
      };
      user_saccos: {
        Row: {
          created_at: string | null;
          sacco_id: string;
          user_id: string;
        };
        Insert: {
          created_at?: string | null;
          sacco_id: string;
          user_id: string;
        };
        Update: {
          created_at?: string | null;
          sacco_id?: string;
          user_id?: string;
        };
        Relationships: [
          {
            foreignKeyName: "user_saccos_sacco_id_fkey";
            columns: ["sacco_id"];
            isOneToOne: false;
            referencedRelation: "saccos";
            referencedColumns: ["id"];
          },
          {
            foreignKeyName: "user_saccos_user_id_fkey";
            columns: ["user_id"];
            isOneToOne: false;
            referencedRelation: "users";
            referencedColumns: ["id"];
          }
        ];
      };
      notification_queue: {
        Row: {
          created_at: string | null;
          event: string;
          id: string;
          payload: Json | null;
          payment_id: string | null;
          sacco_id: string | null;
          scheduled_for: string | null;
          status: string | null;
          template_id: string | null;
        };
        Insert: {
          created_at?: string | null;
          event: string;
          id?: string;
          payload?: Json | null;
          payment_id?: string | null;
          sacco_id?: string | null;
          scheduled_for?: string | null;
          status?: string | null;
          template_id?: string | null;
        };
        Update: {
          created_at?: string | null;
          event?: string;
          id?: string;
          payload?: Json | null;
          payment_id?: string | null;
          sacco_id?: string | null;
          scheduled_for?: string | null;
          status?: string | null;
          template_id?: string | null;
        };
        Relationships: [
          {
            foreignKeyName: "notification_queue_payment_id_fkey";
            columns: ["payment_id"];
            isOneToOne: false;
            referencedRelation: "payments";
            referencedColumns: ["id"];
          },
          {
            foreignKeyName: "notification_queue_sacco_id_fkey";
            columns: ["sacco_id"];
            isOneToOne: false;
            referencedRelation: "saccos";
            referencedColumns: ["id"];
          },
          {
            foreignKeyName: "notification_queue_template_id_fkey";
            columns: ["template_id"];
            isOneToOne: false;
            referencedRelation: "sms_templates";
            referencedColumns: ["id"];
          }
        ];
      };
      system_metrics: {
        Row: {
          event: string;
          last_occurred: string | null;
          meta: Json | null;
          total: number;
        };
        Insert: {
          event: string;
          last_occurred?: string | null;
          meta?: Json | null;
          total?: number;
        };
        Update: {
          event?: string;
          last_occurred?: string | null;
          meta?: Json | null;
          total?: number;
        };
        Relationships: [];
      };
      users: {
        Row: {
          created_at: string | null;
          email: string;
          failed_mfa_count: number;
          id: string;
          last_mfa_step: number | null;
          last_mfa_success_at: string | null;
          mfa_backup_hashes: string[];
          mfa_enabled: boolean;
          mfa_enrolled_at: string | null;
          mfa_passkey_enrolled: boolean;
          mfa_methods: string[];
          mfa_secret_enc: string | null;
          role: Database["public"]["Enums"]["app_role"];
          sacco_id: string | null;
          updated_at: string | null;
        };
        Insert: {
          created_at?: string | null;
          email: string;
          failed_mfa_count?: number;
          id: string;
          last_mfa_step?: number | null;
          last_mfa_success_at?: string | null;
          mfa_backup_hashes?: string[];
          mfa_enabled?: boolean;
          mfa_enrolled_at?: string | null;
          mfa_passkey_enrolled?: boolean;
          mfa_methods?: string[];
          mfa_secret_enc?: string | null;
          role?: Database["public"]["Enums"]["app_role"];
          sacco_id?: string | null;
          updated_at?: string | null;
        };
        Update: {
          created_at?: string | null;
          email?: string;
          failed_mfa_count?: number;
          id?: string;
          last_mfa_step?: number | null;
          last_mfa_success_at?: string | null;
          mfa_backup_hashes?: string[];
          mfa_enabled?: boolean;
          mfa_enrolled_at?: string | null;
          mfa_passkey_enrolled?: boolean;
          mfa_methods?: string[];
          mfa_secret_enc?: string | null;
          role?: Database["public"]["Enums"]["app_role"];
          sacco_id?: string | null;
          updated_at?: string | null;
        };
        Relationships: [
          {
            foreignKeyName: "users_sacco_id_fkey";
            columns: ["sacco_id"];
            isOneToOne: false;
            referencedRelation: "saccos";
            referencedColumns: ["id"];
          }
        ];
      };
      trusted_devices: {
        Row: {
          created_at: string;
          device_fingerprint_hash: string;
          device_id: string;
          id: string;
          ip_prefix: string | null;
          last_used_at: string;
          user_agent_hash: string;
          user_id: string;
        };
        Insert: {
          created_at?: string;
          device_fingerprint_hash: string;
          device_id: string;
          id?: string;
          ip_prefix?: string | null;
          last_used_at?: string;
          user_agent_hash: string;
          user_id: string;
        };
        Update: {
          created_at?: string;
          device_fingerprint_hash?: string;
          device_id?: string;
          id?: string;
          ip_prefix?: string | null;
          last_used_at?: string;
          user_agent_hash?: string;
          user_id?: string;
        };
        Relationships: [
          {
            foreignKeyName: "trusted_devices_user_id_fkey";
            columns: ["user_id"];
            isOneToOne: false;
            referencedRelation: "users";
            referencedColumns: ["id"];
          }
        ];
      };
      mfa_recovery_codes: {
        Row: {
          codes: string[];
          created_at: string;
          updated_at: string;
          user_id: string;
        };
        Insert: {
          codes?: string[];
          created_at?: string;
          updated_at?: string;
          user_id: string;
        };
        Update: {
          codes?: string[];
          created_at?: string;
          updated_at?: string;
          user_id?: string;
        };
        Relationships: [
          {
            foreignKeyName: "mfa_recovery_codes_user_id_fkey";
            columns: ["user_id"];
            isOneToOne: true;
            referencedRelation: "users";
            referencedColumns: ["id"];
          }
        ];
      };
      webauthn_credentials: {
        Row: {
          backed_up: boolean;
          created_at: string;
          credential_id: string;
          credential_public_key: string;
          device_type: string | null;
          friendly_name: string | null;
          id: string;
          last_used_at: string | null;
          sign_count: number;
          transports: string[];
          user_id: string;
        };
        Insert: {
          backed_up?: boolean;
          created_at?: string;
          credential_id: string;
          credential_public_key: string;
          device_type?: string | null;
          friendly_name?: string | null;
          id?: string;
          last_used_at?: string | null;
          sign_count?: number;
          transports?: string[];
          user_id: string;
        };
        Update: {
          backed_up?: boolean;
          created_at?: string;
          credential_id?: string;
          credential_public_key?: string;
          device_type?: string | null;
          friendly_name?: string | null;
          id?: string;
          last_used_at?: string | null;
          sign_count?: number;
          transports?: string[];
          user_id?: string;
        };
        Relationships: [
          {
            foreignKeyName: "webauthn_credentials_user_id_fkey";
            columns: ["user_id"];
            isOneToOne: false;
            referencedRelation: "users";
            referencedColumns: ["id"];
          }
        ];
      };
      group_invites: {
        Row: {
          accepted_at: string | null;
          created_at: string | null;
          group_id: string;
          id: string;
          invitee_msisdn: string | null;
          invitee_user_id: string | null;
          status: Database["public"]["Enums"]["invite_status"];
          token: string;
        };
        Insert: {
          accepted_at?: string | null;
          created_at?: string | null;
          group_id: string;
          id?: string;
          invitee_msisdn?: string | null;
          invitee_user_id?: string | null;
          status?: Database["public"]["Enums"]["invite_status"];
          token: string;
        };
        Update: {
          accepted_at?: string | null;
          created_at?: string | null;
          group_id?: string;
          id?: string;
          invitee_msisdn?: string | null;
          invitee_user_id?: string | null;
          status?: Database["public"]["Enums"]["invite_status"];
          token?: string;
        };
        Relationships: [
          {
            foreignKeyName: "group_invites_group_id_fkey";
            columns: ["group_id"];
            isOneToOne: false;
            referencedRelation: "ikimina";
            referencedColumns: ["id"];
          }
        ];
      };
      join_requests: {
        Row: {
          created_at: string | null;
          decided_at: string | null;
          decided_by: string | null;
          group_id: string;
          id: string;
          note: string | null;
          sacco_id: string;
          status: Database["public"]["Enums"]["join_status"];
          user_id: string;
        };
        Insert: {
          created_at?: string | null;
          decided_at?: string | null;
          decided_by?: string | null;
          group_id: string;
          id?: string;
          note?: string | null;
          sacco_id: string;
          status?: Database["public"]["Enums"]["join_status"];
          user_id: string;
        };
        Update: {
          created_at?: string | null;
          decided_at?: string | null;
          decided_by?: string | null;
          group_id?: string;
          id?: string;
          note?: string | null;
          sacco_id?: string;
          status?: Database["public"]["Enums"]["join_status"];
          user_id?: string;
        };
        Relationships: [
          {
            foreignKeyName: "join_requests_group_id_fkey";
            columns: ["group_id"];
            isOneToOne: false;
            referencedRelation: "ikimina";
            referencedColumns: ["id"];
          },
          {
            foreignKeyName: "join_requests_sacco_id_fkey";
            columns: ["sacco_id"];
            isOneToOne: false;
            referencedRelation: "saccos";
            referencedColumns: ["id"];
          }
        ];
      };
      members: {
        Row: {
          full_name: string | null;
          id: string;
          ikimina_id: string;
          joined_at: string;
          member_code: string | null;
          msisdn: string | null;
          national_id: string | null;
          status: string;
          user_id: string | null;
        };
        Insert: {
          full_name?: string | null;
          id?: string;
          ikimina_id: string;
          joined_at?: string;
          member_code?: string | null;
          msisdn?: string | null;
          national_id?: string | null;
          status?: string;
          user_id?: string | null;
        };
        Update: {
          full_name?: string | null;
          id?: string;
          ikimina_id?: string;
          joined_at?: string;
          member_code?: string | null;
          msisdn?: string | null;
          national_id?: string | null;
          status?: string;
          user_id?: string | null;
        };
        Relationships: [
          {
            foreignKeyName: "members_ikimina_id_fkey";
            columns: ["ikimina_id"];
            isOneToOne: false;
            referencedRelation: "ikimina";
            referencedColumns: ["id"];
          }
        ];
      };
      members_app_profiles: {
        Row: {
          created_at: string;
          id_files: Json | null;
          id_number: string | null;
          id_type: "NID" | "DL" | "PASSPORT" | null;
          lang: string | null;
          momo_msisdn: string;
          ocr_json: Json | null;
          updated_at: string;
          user_id: string;
          whatsapp_msisdn: string;
        };
        Insert: {
          created_at?: string;
          id_files?: Json | null;
          id_number?: string | null;
          id_type?: "NID" | "DL" | "PASSPORT" | null;
          lang?: string | null;
          momo_msisdn: string;
          ocr_json?: Json | null;
          updated_at?: string;
          user_id: string;
          whatsapp_msisdn: string;
        };
        Update: {
          created_at?: string;
          id_files?: Json | null;
          id_number?: string | null;
          id_type?: "NID" | "DL" | "PASSPORT" | null;
          lang?: string | null;
          momo_msisdn?: string;
          ocr_json?: Json | null;
          updated_at?: string;
          user_id?: string;
          whatsapp_msisdn?: string;
        };
        Relationships: [];
      };
      notifications: {
        Row: {
          created_at: string;
          id: string;
          payload: Json;
          read_at: string | null;
          type: Database["public"]["Enums"]["notify_type"];
          user_id: string;
        };
        Insert: {
          created_at?: string;
          id?: string;
          payload: Json;
          read_at?: string | null;
          type: Database["public"]["Enums"]["notify_type"];
          user_id: string;
        };
        Update: {
          created_at?: string;
          id?: string;
          payload?: Json;
          read_at?: string | null;
          type?: Database["public"]["Enums"]["notify_type"];
          user_id?: string;
        };
        Relationships: [];
      };
      user_saccos: {
        Row: {
          created_at: string | null;
          sacco_id: string;
          user_id: string;
        };
        Insert: {
          created_at?: string | null;
          sacco_id: string;
          user_id: string;
        };
        Update: {
          created_at?: string | null;
          sacco_id?: string;
          user_id?: string;
        };
        Relationships: [
          {
            foreignKeyName: "user_saccos_sacco_id_fkey";
            columns: ["sacco_id"];
            isOneToOne: false;
            referencedRelation: "saccos";
            referencedColumns: ["id"];
          }
        ];
      };
    };
    Views: {
      analytics_payment_rollups_mv: {
        Row: {
          sacco_id: string | null;
          month_total: number | null;
          week_total: number | null;
          today_total: number | null;
          unallocated_count: number | null;
          latest_payment_at: string | null;
          refreshed_at: string | null;
        };
      };
      analytics_ikimina_monthly_mv: {
        Row: {
          ikimina_id: string;
          sacco_id: string | null;
          name: string | null;
          code: string | null;
          status: string | null;
          updated_at: string | null;
          month_total: number | null;
          active_member_count: number | null;
          contributing_members: number | null;
          last_contribution_at: string | null;
          refreshed_at: string | null;
        };
      };
      analytics_member_last_payment_mv: {
        Row: {
          member_id: string;
          sacco_id: string | null;
          ikimina_id: string | null;
          member_code: string | null;
          full_name: string;
          msisdn: string | null;
          status: string | null;
          ikimina_name: string | null;
          last_payment_at: string | null;
          days_since_last: number | null;
          refreshed_at: string | null;
        };
      };
      ikimina_members_public: {
        Row: {
          id: string;
          ikimina_id: string;
          member_code: string | null;
          full_name: string;
          status: string;
          joined_at: string | null;
          msisdn: string | null;
          national_id: string | null;
          ikimina_name: string | null;
          sacco_id: string | null;
        };
      };
    };
    Functions: {
      get_user_sacco: {
        Args: { _user_id: string };
        Returns: string;
      };
      has_role: {
        Args: {
          _role: Database["public"]["Enums"]["app_role"];
          _user_id: string;
        };
        Returns: boolean;
      };
      search_saccos: {
        Args: {
          district_filter?: string | null;
          limit_count?: number | null;
          province_filter?: string | null;
          query?: string | null;
        };
        Returns: Array<{
          category: string;
          district: string;
          email: string | null;
          id: string;
          name: string;
          province: string;
          rank_score: number | null;
          sector: string;
          similarity_score: number | null;
        }>;
      };
      search_saccos_trgm: {
        Args: { q: string };
        Returns: Array<{
          id: string;
          name: string;
          district: string;
          sector_code: string;
          similarity: number;
        }>;
      };
      sum_group_deposits: {
        Args: { gid: string };
        Returns: Json;
      };
    };
<<<<<<< HEAD
    Enums: {
      app_role: "SYSTEM_ADMIN" | "SACCO_MANAGER" | "SACCO_STAFF" | "SACCO_VIEWER";
      invite_status: "sent" | "accepted" | "expired";
      join_status: "pending" | "approved" | "rejected";
      notify_type: "new_member" | "payment_confirmed" | "invite_accepted";
      payment_status: "pending" | "completed" | "failed";
    };
=======
      Enums: {
        app_role: "SYSTEM_ADMIN" | "SACCO_MANAGER" | "SACCO_STAFF" | "SACCO_VIEWER";
        group_invite_status: "sent" | "accepted" | "expired";
        join_request_status: "pending" | "approved" | "rejected";
        member_id_type: "NID" | "DL" | "PASSPORT";
        notification_type: "new_member" | "payment_confirmed" | "invite_accepted";
      };
>>>>>>> b9f44bdd
    CompositeTypes: {
      [_ in never]: never;
    };
  };
  app: {
    Tables: {
      mfa_email_codes: {
        Row: {
          id: string;
          user_id: string;
          code_hash: string;
          salt: string;
          expires_at: string;
          attempt_count: number;
          consumed_at: string | null;
          created_at: string | null;
        };
        Insert: {
          id?: string;
          user_id: string;
          code_hash: string;
          salt: string;
          expires_at: string;
          attempt_count?: number;
          consumed_at?: string | null;
          created_at?: string | null;
        };
        Update: {
          id?: string;
          user_id?: string;
          code_hash?: string;
          salt?: string;
          expires_at?: string;
          attempt_count?: number;
          consumed_at?: string | null;
          created_at?: string | null;
        };
        Relationships: [
          {
            foreignKeyName: "mfa_email_codes_user_id_fkey";
            columns: ["user_id"];
            isOneToOne: false;
            referencedRelation: "users";
            referencedColumns: ["id"];
          }
        ];
      };
    };
    Views: {
      [_ in never]: never;
    };
    Functions: {
      [_ in never]: never;
    };
    Enums: {
      [_ in never]: never;
    };
    CompositeTypes: {
      [_ in never]: never;
    };
  };
  authx: {
    Tables: {
      user_mfa: {
        Row: {
          user_id: string;
          preferred_factor: string;
          enrollment: Json;
          created_at: string;
          updated_at: string;
        };
        Insert: {
          user_id: string;
          preferred_factor?: string;
          enrollment?: Json;
          created_at?: string;
          updated_at?: string;
        };
        Update: {
          user_id?: string;
          preferred_factor?: string;
          enrollment?: Json;
          created_at?: string;
          updated_at?: string;
        };
        Relationships: [
          {
            foreignKeyName: "user_mfa_user_id_fkey";
            columns: ["user_id"];
            isOneToOne: true;
            referencedRelation: "users";
            referencedColumns: ["id"];
          }
        ];
      };
      otp_issues: {
        Row: {
          id: string;
          user_id: string;
          channel: string;
          code_hash: string | null;
          legacy_code_id: string | null;
          meta: Json | null;
          expires_at: string;
          used_at: string | null;
          created_at: string;
        };
        Insert: {
          id?: string;
          user_id: string;
          channel: string;
          code_hash?: string | null;
          legacy_code_id?: string | null;
          meta?: Json | null;
          expires_at: string;
          used_at?: string | null;
          created_at?: string;
        };
        Update: {
          id?: string;
          user_id?: string;
          channel?: string;
          code_hash?: string | null;
          legacy_code_id?: string | null;
          meta?: Json | null;
          expires_at?: string;
          used_at?: string | null;
          created_at?: string;
        };
        Relationships: [
          {
            foreignKeyName: "otp_issues_user_id_fkey";
            columns: ["user_id"];
            isOneToOne: false;
            referencedRelation: "users";
            referencedColumns: ["id"];
          }
        ];
      };
      audit: {
        Row: {
          id: string;
          actor: string | null;
          action: string;
          detail: Json | null;
          created_at: string;
        };
        Insert: {
          id?: string;
          actor?: string | null;
          action: string;
          detail?: Json | null;
          created_at?: string;
        };
        Update: {
          id?: string;
          actor?: string | null;
          action?: string;
          detail?: Json | null;
          created_at?: string;
        };
        Relationships: [];
      };
    };
    Views: {
      webauthn_credentials: {
        Row: {
          id: string;
          user_id: string;
          credential_id: string;
          public_key: string;
          counter: number | null;
          transports: string[] | null;
          created_at: string | null;
          last_used_at: string | null;
        };
      };
      trusted_devices: {
        Row: {
          user_id: string;
          device_id: string;
          device_fingerprint_hash: string;
          user_agent_hash: string;
          ip_prefix: string | null;
          created_at: string | null;
          last_used_at: string | null;
        };
      };
    };
    Functions: {
      [_ in never]: never;
    };
    Enums: {
      [_ in never]: never;
    };
    CompositeTypes: {
      [_ in never]: never;
    };
  };
};<|MERGE_RESOLUTION|>--- conflicted
+++ resolved
@@ -39,9 +39,10 @@
           owner_type?: string;
           status?: string;
           updated_at?: string | null;
-      };
-      Relationships: [];
-    };
+        };
+        Relationships: [];
+      };
+
       configuration: {
         Row: {
           description: string | null;
@@ -63,6 +64,7 @@
         };
         Relationships: [];
       };
+
       audit_logs: {
         Row: {
           action: string;
@@ -93,6 +95,7 @@
         };
         Relationships: [];
       };
+
       group_invites: {
         Row: {
           accepted_at: string | null;
@@ -141,6 +144,7 @@
           }
         ];
       };
+
       ibimina: {
         Row: {
           created_at: string | null;
@@ -185,6 +189,7 @@
           }
         ];
       };
+
       join_requests: {
         Row: {
           created_at: string | null;
@@ -243,6 +248,7 @@
           }
         ];
       };
+
       ikimina_members: {
         Row: {
           created_at: string | null;
@@ -308,6 +314,7 @@
           }
         ];
       };
+
       ledger_entries: {
         Row: {
           amount: number;
@@ -359,6 +366,7 @@
           }
         ];
       };
+
       members_app_profiles: {
         Row: {
           created_at: string | null;
@@ -409,6 +417,7 @@
           }
         ];
       };
+
       payments: {
         Row: {
           ai_version: string | null;
@@ -513,6 +522,7 @@
           }
         ];
       };
+
       notifications: {
         Row: {
           created_at: string | null;
@@ -548,6 +558,7 @@
           }
         ];
       };
+
       rate_limit_counters: {
         Row: {
           hits: number;
@@ -566,6 +577,7 @@
         };
         Relationships: [];
       };
+
       saccos: {
         Row: {
           category: string;
@@ -617,6 +629,7 @@
         };
         Relationships: [];
       };
+
       sms_templates: {
         Row: {
           body: string;
@@ -664,6 +677,7 @@
           }
         ];
       };
+
       sms_inbox: {
         Row: {
           confidence: number | null;
@@ -726,6 +740,7 @@
           }
         ];
       };
+
       user_saccos: {
         Row: {
           created_at: string | null;
@@ -759,6 +774,7 @@
           }
         ];
       };
+
       notification_queue: {
         Row: {
           created_at: string | null;
@@ -817,6 +833,7 @@
           }
         ];
       };
+
       system_metrics: {
         Row: {
           event: string;
@@ -838,6 +855,7 @@
         };
         Relationships: [];
       };
+
       users: {
         Row: {
           created_at: string | null;
@@ -900,6 +918,7 @@
           }
         ];
       };
+
       trusted_devices: {
         Row: {
           created_at: string;
@@ -941,6 +960,7 @@
           }
         ];
       };
+
       mfa_recovery_codes: {
         Row: {
           codes: string[];
@@ -970,6 +990,7 @@
           }
         ];
       };
+
       webauthn_credentials: {
         Row: {
           backed_up: boolean;
@@ -1020,235 +1041,8 @@
           }
         ];
       };
-      group_invites: {
-        Row: {
-          accepted_at: string | null;
-          created_at: string | null;
-          group_id: string;
-          id: string;
-          invitee_msisdn: string | null;
-          invitee_user_id: string | null;
-          status: Database["public"]["Enums"]["invite_status"];
-          token: string;
-        };
-        Insert: {
-          accepted_at?: string | null;
-          created_at?: string | null;
-          group_id: string;
-          id?: string;
-          invitee_msisdn?: string | null;
-          invitee_user_id?: string | null;
-          status?: Database["public"]["Enums"]["invite_status"];
-          token: string;
-        };
-        Update: {
-          accepted_at?: string | null;
-          created_at?: string | null;
-          group_id?: string;
-          id?: string;
-          invitee_msisdn?: string | null;
-          invitee_user_id?: string | null;
-          status?: Database["public"]["Enums"]["invite_status"];
-          token?: string;
-        };
-        Relationships: [
-          {
-            foreignKeyName: "group_invites_group_id_fkey";
-            columns: ["group_id"];
-            isOneToOne: false;
-            referencedRelation: "ikimina";
-            referencedColumns: ["id"];
-          }
-        ];
-      };
-      join_requests: {
-        Row: {
-          created_at: string | null;
-          decided_at: string | null;
-          decided_by: string | null;
-          group_id: string;
-          id: string;
-          note: string | null;
-          sacco_id: string;
-          status: Database["public"]["Enums"]["join_status"];
-          user_id: string;
-        };
-        Insert: {
-          created_at?: string | null;
-          decided_at?: string | null;
-          decided_by?: string | null;
-          group_id: string;
-          id?: string;
-          note?: string | null;
-          sacco_id: string;
-          status?: Database["public"]["Enums"]["join_status"];
-          user_id: string;
-        };
-        Update: {
-          created_at?: string | null;
-          decided_at?: string | null;
-          decided_by?: string | null;
-          group_id?: string;
-          id?: string;
-          note?: string | null;
-          sacco_id?: string;
-          status?: Database["public"]["Enums"]["join_status"];
-          user_id?: string;
-        };
-        Relationships: [
-          {
-            foreignKeyName: "join_requests_group_id_fkey";
-            columns: ["group_id"];
-            isOneToOne: false;
-            referencedRelation: "ikimina";
-            referencedColumns: ["id"];
-          },
-          {
-            foreignKeyName: "join_requests_sacco_id_fkey";
-            columns: ["sacco_id"];
-            isOneToOne: false;
-            referencedRelation: "saccos";
-            referencedColumns: ["id"];
-          }
-        ];
-      };
-      members: {
-        Row: {
-          full_name: string | null;
-          id: string;
-          ikimina_id: string;
-          joined_at: string;
-          member_code: string | null;
-          msisdn: string | null;
-          national_id: string | null;
-          status: string;
-          user_id: string | null;
-        };
-        Insert: {
-          full_name?: string | null;
-          id?: string;
-          ikimina_id: string;
-          joined_at?: string;
-          member_code?: string | null;
-          msisdn?: string | null;
-          national_id?: string | null;
-          status?: string;
-          user_id?: string | null;
-        };
-        Update: {
-          full_name?: string | null;
-          id?: string;
-          ikimina_id?: string;
-          joined_at?: string;
-          member_code?: string | null;
-          msisdn?: string | null;
-          national_id?: string | null;
-          status?: string;
-          user_id?: string | null;
-        };
-        Relationships: [
-          {
-            foreignKeyName: "members_ikimina_id_fkey";
-            columns: ["ikimina_id"];
-            isOneToOne: false;
-            referencedRelation: "ikimina";
-            referencedColumns: ["id"];
-          }
-        ];
-      };
-      members_app_profiles: {
-        Row: {
-          created_at: string;
-          id_files: Json | null;
-          id_number: string | null;
-          id_type: "NID" | "DL" | "PASSPORT" | null;
-          lang: string | null;
-          momo_msisdn: string;
-          ocr_json: Json | null;
-          updated_at: string;
-          user_id: string;
-          whatsapp_msisdn: string;
-        };
-        Insert: {
-          created_at?: string;
-          id_files?: Json | null;
-          id_number?: string | null;
-          id_type?: "NID" | "DL" | "PASSPORT" | null;
-          lang?: string | null;
-          momo_msisdn: string;
-          ocr_json?: Json | null;
-          updated_at?: string;
-          user_id: string;
-          whatsapp_msisdn: string;
-        };
-        Update: {
-          created_at?: string;
-          id_files?: Json | null;
-          id_number?: string | null;
-          id_type?: "NID" | "DL" | "PASSPORT" | null;
-          lang?: string | null;
-          momo_msisdn?: string;
-          ocr_json?: Json | null;
-          updated_at?: string;
-          user_id?: string;
-          whatsapp_msisdn?: string;
-        };
-        Relationships: [];
-      };
-      notifications: {
-        Row: {
-          created_at: string;
-          id: string;
-          payload: Json;
-          read_at: string | null;
-          type: Database["public"]["Enums"]["notify_type"];
-          user_id: string;
-        };
-        Insert: {
-          created_at?: string;
-          id?: string;
-          payload: Json;
-          read_at?: string | null;
-          type: Database["public"]["Enums"]["notify_type"];
-          user_id: string;
-        };
-        Update: {
-          created_at?: string;
-          id?: string;
-          payload?: Json;
-          read_at?: string | null;
-          type?: Database["public"]["Enums"]["notify_type"];
-          user_id?: string;
-        };
-        Relationships: [];
-      };
-      user_saccos: {
-        Row: {
-          created_at: string | null;
-          sacco_id: string;
-          user_id: string;
-        };
-        Insert: {
-          created_at?: string | null;
-          sacco_id: string;
-          user_id: string;
-        };
-        Update: {
-          created_at?: string | null;
-          sacco_id?: string;
-          user_id?: string;
-        };
-        Relationships: [
-          {
-            foreignKeyName: "user_saccos_sacco_id_fkey";
-            columns: ["sacco_id"];
-            isOneToOne: false;
-            referencedRelation: "saccos";
-            referencedColumns: ["id"];
-          }
-        ];
-      };
-    };
+    };
+
     Views: {
       analytics_payment_rollups_mv: {
         Row: {
@@ -1306,6 +1100,7 @@
         };
       };
     };
+
     Functions: {
       get_user_sacco: {
         Args: { _user_id: string };
@@ -1352,27 +1147,20 @@
         Returns: Json;
       };
     };
-<<<<<<< HEAD
+
     Enums: {
       app_role: "SYSTEM_ADMIN" | "SACCO_MANAGER" | "SACCO_STAFF" | "SACCO_VIEWER";
-      invite_status: "sent" | "accepted" | "expired";
-      join_status: "pending" | "approved" | "rejected";
-      notify_type: "new_member" | "payment_confirmed" | "invite_accepted";
-      payment_status: "pending" | "completed" | "failed";
-    };
-=======
-      Enums: {
-        app_role: "SYSTEM_ADMIN" | "SACCO_MANAGER" | "SACCO_STAFF" | "SACCO_VIEWER";
-        group_invite_status: "sent" | "accepted" | "expired";
-        join_request_status: "pending" | "approved" | "rejected";
-        member_id_type: "NID" | "DL" | "PASSPORT";
-        notification_type: "new_member" | "payment_confirmed" | "invite_accepted";
-      };
->>>>>>> b9f44bdd
+      group_invite_status: "sent" | "accepted" | "expired";
+      join_request_status: "pending" | "approved" | "rejected";
+      member_id_type: "NID" | "DL" | "PASSPORT";
+      notification_type: "new_member" | "payment_confirmed" | "invite_accepted";
+    };
+
     CompositeTypes: {
       [_ in never]: never;
     };
   };
+
   app: {
     Tables: {
       mfa_email_codes: {
@@ -1430,6 +1218,7 @@
       [_ in never]: never;
     };
   };
+
   authx: {
     Tables: {
       user_mfa: {
@@ -1464,6 +1253,7 @@
           }
         ];
       };
+
       otp_issues: {
         Row: {
           id: string;
@@ -1508,6 +1298,7 @@
           }
         ];
       };
+
       audit: {
         Row: {
           id: string;
@@ -1533,6 +1324,7 @@
         Relationships: [];
       };
     };
+
     Views: {
       webauthn_credentials: {
         Row: {
@@ -1558,6 +1350,7 @@
         };
       };
     };
+
     Functions: {
       [_ in never]: never;
     };
