import { AsyncLocalStorage } from "node:async_hooks";

<<<<<<< HEAD
=======
import { getRuntimeConfig } from "../../src/lib/runtime-config";

>>>>>>> c5190ff0
interface LogContext {
  requestId?: string;
  userId?: string | null;
  saccoId?: string | null;
  source?: string | null;
}

type LogLevel = "info" | "warn" | "error";

type LogPayload = Record<string, unknown> | undefined;

interface LogDrainConfig {
  endpoint: string;
  token: string | null;
  source: string | null;
  timeoutMs: number;
}

interface LogDrainAlertConfig {
  webhook: string;
  token: string | null;
  cooldownMs: number;
}

const storage = new AsyncLocalStorage<LogContext>();
const DEFAULT_ALERT_COOLDOWN_MS = 5 * 60 * 1000;
let lastLogDrainAlertAt: number | null = null;

function getEnvironmentLabel(): string {
  try {
    return getRuntimeConfig().environment;
  } catch {
    return process.env.APP_ENV ?? process.env.NODE_ENV ?? "development";
  }
}

function normalize(value: unknown): unknown {
  if (value instanceof Error) {
    return {
      name: value.name,
      message: value.message,
      stack: value.stack,
    };
  }

  if (value === undefined) {
    return undefined;
  }

  if (value === null) {
    return null;
  }

  if (typeof value === "bigint") {
    return Number(value);
  }

  if (Array.isArray(value)) {
    return value.map((item) => normalize(item));
  }

  if (typeof value === "object") {
    const entries = Object.entries(value as Record<string, unknown>).reduce<Record<string, unknown>>(
      (accumulator, [key, item]) => {
        accumulator[key] = normalize(item);
        return accumulator;
      },
      {},
    );
    return entries;
  }

  if (typeof value === "symbol") {
    return value.toString();
  }

  return value;
}

function write(level: LogLevel, event: string, payload: LogPayload) {
  const context = storage.getStore() ?? {};
  const entry = {
    level,
    event,
    timestamp: new Date().toISOString(),
    requestId: context.requestId ?? null,
    userId: context.userId ?? null,
    saccoId: context.saccoId ?? null,
    source: context.source ?? null,
    environment: getEnvironmentLabel(),
    payload: payload ? normalize(payload) : undefined,
  };

  const serialized = JSON.stringify(entry);

  switch (level) {
    case "warn":
      console.warn(serialized);
      break;
    case "error":
      console.error(serialized);
      break;
    default:
      console.log(serialized);
  }
  const config = getLogDrainConfig();
  if (config && typeof fetch === "function") {
    queueMicrotask(() => {
      void forwardToDrain(entry, config);
    });
  }
}

function getLogDrainConfig(): LogDrainConfig | null {
  const endpoint = process.env.LOG_DRAIN_URL ?? "";
  if (!endpoint) {
    return null;
  }

  const timeoutRaw = process.env.LOG_DRAIN_TIMEOUT_MS;
  const timeoutMs = Number.parseInt(timeoutRaw ?? "2000", 10);

  return {
    endpoint,
    token: process.env.LOG_DRAIN_TOKEN ?? null,
    source: process.env.LOG_DRAIN_SOURCE ?? null,
    timeoutMs: Number.isNaN(timeoutMs) ? 2000 : Math.max(timeoutMs, 250),
  } satisfies LogDrainConfig;
}

function getLogDrainAlertConfig(): LogDrainAlertConfig | null {
  const webhook = process.env.LOG_DRAIN_ALERT_WEBHOOK ?? "";
  if (!webhook) {
    return null;
  }

  const rawCooldown = process.env.LOG_DRAIN_ALERT_COOLDOWN_MS;
  const parsedCooldown = Number.parseInt(rawCooldown ?? "", 10);
  const cooldownMs = Number.isNaN(parsedCooldown) ? DEFAULT_ALERT_COOLDOWN_MS : Math.max(parsedCooldown, 1000);

  return {
    webhook,
    token: process.env.LOG_DRAIN_ALERT_TOKEN ?? null,
    cooldownMs,
  } satisfies LogDrainAlertConfig;
}

async function sendLogDrainAlert(entry: Record<string, unknown>, reason: unknown) {
  if (typeof fetch !== "function") {
    return;
  }

  const config = getLogDrainAlertConfig();
  if (!config) {
    return;
  }

  const now = Date.now();
  if (lastLogDrainAlertAt && now - lastLogDrainAlertAt < config.cooldownMs) {
    return;
  }

  lastLogDrainAlertAt = now;

  const headers: Record<string, string> = {
    "content-type": "application/json",
  };

  if (config.token) {
    headers.Authorization = `Bearer ${config.token}`;
  }

  const payload = {
    event: "log_drain_failure",
    timestamp: new Date(now).toISOString(),
    reason: reason instanceof Error ? reason.message : String(reason),
    entry,
  } satisfies Record<string, unknown>;

  try {
    await fetch(config.webhook, {
      method: "POST",
      headers,
      body: JSON.stringify(payload),
      keepalive: true,
    });
  } catch (error) {
    if (process.env.LOG_DRAIN_SILENT !== "1") {
      console.warn("[log-drain] alert forward failed", error);
    }
  }
}

async function forwardToDrain(entry: Record<string, unknown>, config: LogDrainConfig) {
  const controller = typeof AbortController !== "undefined" ? new AbortController() : null;
  const timeoutId = controller ? setTimeout(() => controller.abort(), config.timeoutMs) : null;

  try {
    const headers: Record<string, string> = {
      "content-type": "application/json",
    };

    if (config.token) {
      headers.Authorization = `Bearer ${config.token}`;
    }

    const payload = {
      ...entry,
      forwarderSource: config.source ?? null,
    };

    const response = await fetch(config.endpoint, {
      method: "POST",
      headers,
      body: JSON.stringify(payload),
      keepalive: true,
      ...(controller ? { signal: controller.signal } : {}),
    });

    if (!response.ok) {
      if (process.env.LOG_DRAIN_SILENT !== "1") {
        console.warn(
          "[log-drain] forward failed",
          new Error(`unexpected status ${response.status}`),
        );
      }

      queueMicrotask(() => {
        void sendLogDrainAlert(entry, new Error(`unexpected status ${response.status}`));
      });
    }
  } catch (error) {
    if (process.env.LOG_DRAIN_SILENT !== "1") {
      console.warn("[log-drain] forward failed", error);
    }
    queueMicrotask(() => {
      void sendLogDrainAlert(entry, error);
    });
  } finally {
    if (timeoutId) {
      clearTimeout(timeoutId);
    }
  }
}

export function withLogContext<T>(base: LogContext, callback: () => Promise<T> | T): Promise<T> | T {
  const parent = storage.getStore() ?? {};
  const merged = { ...parent, ...base };
  return storage.run(merged, callback);
}

export function updateLogContext(context: Partial<LogContext>) {
  const store = storage.getStore();
  if (store) {
    Object.assign(store, context);
  } else {
    storage.enterWith({ ...context });
  }
}

export function getCurrentLogContext(): LogContext {
  return storage.getStore() ?? {};
}

export function logInfo(event: string, payload?: Record<string, unknown>) {
  write("info", event, payload);
}

export function logWarn(event: string, payload?: Record<string, unknown>) {
  write("warn", event, payload);
}

export function logError(event: string, payload?: Record<string, unknown>) {
  write("error", event, payload);
}<|MERGE_RESOLUTION|>--- conflicted
+++ resolved
@@ -1,10 +1,5 @@
 import { AsyncLocalStorage } from "node:async_hooks";
-
-<<<<<<< HEAD
-=======
 import { getRuntimeConfig } from "../../src/lib/runtime-config";
-
->>>>>>> c5190ff0
 interface LogContext {
   requestId?: string;
   userId?: string | null;
