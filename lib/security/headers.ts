--- conflicted
+++ resolved
@@ -1,8 +1,5 @@
-<<<<<<< HEAD
-=======
 import { getRuntimeConfig } from "../../src/lib/runtime-config";
 
->>>>>>> c5190ff0
 type DirectiveMap = Record<string, string[]>;
 
 const runtimeCrypto = globalThis.crypto;
@@ -149,16 +146,6 @@
   directives["style-src"].push("https://rsms.me/inter/inter.css");
   directives["img-src"].push("https://avatars.githubusercontent.com");
 
-<<<<<<< HEAD
-=======
-  const appEnv = runtimeConfig?.environment ?? process.env.APP_ENV ?? process.env.NODE_ENV ?? "development";
-  // Allow Vercel preview toolbar (vercel.live) only on preview deployments
-  if (appEnv === "preview") {
-    directives["frame-src"].push("https://vercel.live");
-    directives["connect-src"].push("https://vercel.live");
-  }
-
->>>>>>> c5190ff0
   directives["upgrade-insecure-requests"] = [""];
 
   return serializeDirectives(directives);
