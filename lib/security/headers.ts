import { getRuntimeConfig } from "@/src/lib/runtime-config";

type DirectiveMap = Record<string, string[]>;

const runtimeCrypto = globalThis.crypto;

const baseDirectives: DirectiveMap = {
  "default-src": ["'self'"],
  "base-uri": ["'self'"],
  "form-action": ["'self'"],
  "frame-ancestors": ["'none'"],
  // what we are allowed to embed (iframes). Preview toolbar uses vercel.live
  "frame-src": ["'self'"],
  "img-src": ["'self'", "data:", "blob:", "https://images.unsplash.com", "https://api.qrserver.com"],
  "style-src": ["'self'", "'unsafe-inline'", "https://fonts.googleapis.com"],
  "font-src": ["'self'", "https://fonts.gstatic.com"],
  "connect-src": ["'self'"],
  "worker-src": ["'self'", "blob:"],
  "manifest-src": ["'self'"],
  "media-src": ["'self'"],
  "object-src": ["'none'"],
};

const staticSecurityHeaders: ReadonlyArray<{ key: string; value: string }> = [
  { key: "X-Frame-Options", value: "DENY" },
  { key: "X-Content-Type-Options", value: "nosniff" },
  { key: "Referrer-Policy", value: "strict-origin-when-cross-origin" },
  { key: "Cross-Origin-Opener-Policy", value: "same-origin" },
  { key: "Cross-Origin-Resource-Policy", value: "same-origin" },
  {
    key: "Permissions-Policy",
    value: "camera=(), microphone=(), geolocation=(self), payment=()",
  },
];

const hstsHeader = {
  key: "Strict-Transport-Security",
  value: "max-age=63072000; includeSubDomains; preload",
} as const;

export const SECURITY_HEADERS = staticSecurityHeaders;
export const HSTS_HEADER = hstsHeader;

export type CspOptions = {
  nonce: string;
  isDev?: boolean;
};

const supabaseUrl = process.env.NEXT_PUBLIC_SUPABASE_URL ?? "";
if (supabaseUrl) {
  try {
    const { origin } = new URL(supabaseUrl);
    const websocketOrigin = origin.replace(/^https:/, "wss:");
    baseDirectives["connect-src"].push(origin, websocketOrigin);
    baseDirectives["img-src"].push(`${origin}/storage/v1/object/public`);
  } catch (error) {
    console.warn("Invalid NEXT_PUBLIC_SUPABASE_URL provided for CSP", error);
  }
}

function serializeDirectives(map: DirectiveMap): string {
  return Object.entries(map)
    .map(([key, values]) => {
      const uniqueValues = Array.from(new Set(values)).filter((value) => value.trim().length > 0);
      return uniqueValues.length > 0 ? `${key} ${uniqueValues.join(" ")}` : key;
    })
    .join("; ");
}

function encodeBase64(bytes: Uint8Array): string {
  let binary = "";
  bytes.forEach((byte) => {
    binary += String.fromCharCode(byte);
  });

  if (typeof btoa === "function") {
    return btoa(binary);
  }

  return Buffer.from(binary, "binary").toString("base64");
}

function sanitizeUuid(uuid: string): string {
  return uuid.replace(/-/g, "");
}

export function createNonce(size = 16): string {
  const cryptoImpl = globalThis.crypto ?? runtimeCrypto;

  if (typeof cryptoImpl?.getRandomValues === "function") {
    const buffer = new Uint8Array(size);
    cryptoImpl.getRandomValues(buffer);
    return encodeBase64(buffer);
  }

  if (typeof cryptoImpl?.randomUUID === "function") {
    return sanitizeUuid(cryptoImpl.randomUUID());
  }

  throw new Error("Secure random number generation is unavailable in this runtime");
}

export function createRequestId(): string {
  const cryptoImpl = globalThis.crypto ?? runtimeCrypto;

  if (typeof cryptoImpl?.randomUUID === "function") {
    return cryptoImpl.randomUUID();
  }

  if (typeof cryptoImpl?.getRandomValues === "function") {
    const buffer = new Uint8Array(16);
    cryptoImpl.getRandomValues(buffer);
    return Array.from(buffer)
      .map((byte) => byte.toString(16).padStart(2, "0"))
      .join("");
  }

  throw new Error("Secure random number generation is unavailable in this runtime");
}

export function createContentSecurityPolicy({ nonce, isDev }: CspOptions): string {
  const directives: DirectiveMap = JSON.parse(JSON.stringify(baseDirectives));
  directives["script-src"] = ["'self'", `'nonce-${nonce}'`, "'strict-dynamic'"];
  if (isDev) {
    directives["script-src"].push("'unsafe-eval'");
    directives["connect-src"].push("ws://localhost:3000", "ws://127.0.0.1:3000");
  }

  directives["style-src"].push("https://rsms.me/inter/inter.css");
  directives["img-src"].push("https://avatars.githubusercontent.com");

  const appEnv = process.env.APP_ENV ?? process.env.NODE_ENV ?? "development";
  // Allow Vercel preview toolbar (vercel.live) only on preview deployments
<<<<<<< HEAD
  if (appEnv === "preview") {
=======
  const { environment } = getRuntimeConfig();
  if (environment === "preview") {
>>>>>>> ee167660
    directives["frame-src"].push("https://vercel.live");
    directives["connect-src"].push("https://vercel.live");
  }

  directives["upgrade-insecure-requests"] = [""];

  return serializeDirectives(directives);
}<|MERGE_RESOLUTION|>--- conflicted
+++ resolved
@@ -131,12 +131,7 @@
 
   const appEnv = process.env.APP_ENV ?? process.env.NODE_ENV ?? "development";
   // Allow Vercel preview toolbar (vercel.live) only on preview deployments
-<<<<<<< HEAD
   if (appEnv === "preview") {
-=======
-  const { environment } = getRuntimeConfig();
-  if (environment === "preview") {
->>>>>>> ee167660
     directives["frame-src"].push("https://vercel.live");
     directives["connect-src"].push("https://vercel.live");
   }
