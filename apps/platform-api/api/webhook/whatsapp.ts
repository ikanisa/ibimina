import type { VercelRequest, VercelResponse } from "@vercel/node";
import { createClient, type SupabaseClient } from "@supabase/supabase-js";
import { once } from "node:events";
import type { Logger } from "pino";
import { z } from "zod";

import { withHttpObservability } from "../../src/observability";
import type { StructuredLogger } from "../../src/observability";

import {
  hashBody,
  processWebhookPayload,
  verifyMetaSignature,
  type WhatsAppStatusRecord,
  type WhatsAppWebhookPayload,
} from "../../src/webhooks/whatsapp.js";
<<<<<<< HEAD
import { createRequestLogger } from "../../src/lib/logger.js";
=======
import {
  ensureObservability,
  logError,
  logInfo,
  logWarn,
  recordWhatsappFailure,
  recordWhatsappIngestMetrics,
  captureException,
} from "../../src/lib/observability/index.js";
import {
  createSupabaseWebhookIdempotencyStore,
  withWebhookIdempotency,
} from "../../src/lib/idempotency.js";
>>>>>>> 2bb6f500

interface AlertPayload {
  event: string;
  failures: Array<
    Pick<
      WhatsAppStatusRecord,
      "message_id" | "status" | "failure_reason" | "error_code" | "error_message" | "error_title"
    >
  >;
  summary: { count: number; hash: string };
}

let cachedClient: SupabaseClient | null = null;

const getSupabaseClient = () => {
  const override = (globalThis as { __TEST_SUPABASE_CLIENT__?: SupabaseClient | null })
    .__TEST_SUPABASE_CLIENT__;
  if (override) {
    cachedClient = override;
    return cachedClient;
  }

  if (cachedClient) {
    return cachedClient;
  }

  const url = process.env.SUPABASE_URL ?? process.env.NEXT_PUBLIC_SUPABASE_URL;
  const serviceKey = process.env.SUPABASE_SERVICE_ROLE_KEY;

  if (!url || !serviceKey) {
    throw new Error(
      "SUPABASE_URL and SUPABASE_SERVICE_ROLE_KEY must be configured for the WhatsApp webhook."
    );
  }

  cachedClient = createClient(url, serviceKey, {
    auth: { autoRefreshToken: false, persistSession: false },
  });

  return cachedClient;
};

const readRequestBody = async (req: VercelRequest): Promise<Buffer> => {
  if (req.body) {
    if (typeof req.body === "string") {
      return Buffer.from(req.body);
    }
    if (Buffer.isBuffer(req.body)) {
      return req.body;
    }
  }

  const chunks: Buffer[] = [];

  req.on("data", (chunk) => {
    if (typeof chunk === "string") {
      chunks.push(Buffer.from(chunk));
    } else {
      chunks.push(chunk);
    }
  });

  await once(req, "end");

  return Buffer.concat(chunks);
};

const persistStatuses = async (records: WhatsAppStatusRecord[], log: Logger) => {
  if (!records.length) return { inserted: 0 };

  const supabase = getSupabaseClient();
  const { error } = await supabase.schema("ops").from("whatsapp_delivery_events").upsert(records, {
    ignoreDuplicates: true,
    onConflict: "message_id,status,message_timestamp",
  });

  if (error) {
    log.error(
      { err: error, event: "whatsapp_webhook.persist_error" },
      "Failed to persist WhatsApp statuses"
    );
    throw new Error(`Failed to persist WhatsApp statuses: ${error.message}`);
  }

  return { inserted: records.length };
};

<<<<<<< HEAD
const postAlert = async (payload: AlertPayload, log: Logger) => {
=======
const postAlert = async (payload: AlertPayload, logger: StructuredLogger) => {
>>>>>>> 2bb6f500
  const webhook = process.env.WHATSAPP_ALERT_WEBHOOK?.trim();
  if (!webhook) return;

  const headers: Record<string, string> = {
    "content-type": "application/json",
  };

  const token = process.env.WHATSAPP_ALERT_TOKEN?.trim();
  if (token) {
    headers.Authorization = `Bearer ${token}`;
  }

  try {
    const response = await fetch(webhook, {
      method: "POST",
      headers,
      body: JSON.stringify(payload),
    });

    if (!response.ok) {
<<<<<<< HEAD
      log.warn(
        {
          event: "whatsapp_webhook.alert_non_200",
          status: response.status,
          statusText: response.statusText,
        },
        "Alert webhook responded with non-200"
      );
    }
  } catch (error) {
    log.error(
      { err: error, event: "whatsapp_webhook.alert_failed" },
      "Failed to dispatch alert webhook"
    );
=======
      logger.warn("whatsapp_webhook.alert_non_200", {
        status: response.status,
        statusText: response.statusText,
      });
      recordWhatsappFailure("alert_non_200");
    }
  } catch (error) {
    logger.error("whatsapp_webhook.alert_failed", { error });
>>>>>>> 2bb6f500
  }
};

const verificationQuerySchema = z.object({
  mode: z.literal("subscribe"),
  challenge: z.string().min(1),
  verifyToken: z.string().min(1),
});

const extractQueryValue = (value: unknown): string | undefined => {
  if (typeof value === "string") return value;
  if (Array.isArray(value)) {
    const [first] = value;
    return typeof first === "string" ? first : undefined;
  }
  return undefined;
};

const handleVerification = (req: VercelRequest, res: VercelResponse, log: Logger) => {
  const result = verificationQuerySchema.safeParse({
    mode: extractQueryValue(req.query["hub.mode"]),
    challenge: extractQueryValue(req.query["hub.challenge"]),
    verifyToken: extractQueryValue(req.query["hub.verify_token"]),
  });

  if (!result.success) {
    log.warn(
      { event: "whatsapp_webhook.invalid_verification", issues: result.error.issues },
      "Invalid verification request"
    );
    res.status(400).json({ error: "Unsupported verification request" });
    return;
  }

  const expected = process.env.META_WHATSAPP_VERIFY_TOKEN;
  if (!expected || result.data.verifyToken !== expected) {
    log.warn({ event: "whatsapp_webhook.invalid_token" }, "Verification token mismatch");
    res.status(403).json({ error: "Invalid verification token" });
    return;
  }

  res.status(200).send(result.data.challenge);
};

const buildAlertPayload = (failures: WhatsAppStatusRecord[], bodyHash: string): AlertPayload => ({
  event: "whatsapp.delivery_failed",
  failures: failures.map((failure) => ({
    message_id: failure.message_id,
    status: failure.status,
    failure_reason: failure.failure_reason ?? null,
    error_code: failure.error_code ?? null,
    error_message: failure.error_message ?? null,
    error_title: failure.error_title ?? null,
  })),
  summary: {
    count: failures.length,
    hash: bodyHash,
  },
});

const parsePayload = (rawBody: Buffer): WhatsAppWebhookPayload => {
  try {
    const text = rawBody.toString("utf8");
    return JSON.parse(text) as WhatsAppWebhookPayload;
<<<<<<< HEAD
  } catch {
=======
  } catch (error) {
    const message = error instanceof Error ? error.message : String(error);
    logError("whatsapp_webhook.parse_error", { error: message });
    recordWhatsappFailure("parse_error");
>>>>>>> 2bb6f500
    throw new Error("Invalid JSON payload");
  }
};

<<<<<<< HEAD
const whatsappStatusSchema = z
  .object({
    id: z.string().min(1).optional(),
    status: z.string().min(1).optional(),
    timestamp: z.string().optional(),
    recipient_id: z.string().optional(),
    conversation: z
      .object({
        id: z.string().optional(),
        origin: z.object({ type: z.string().optional() }).partial().optional(),
      })
      .partial()
      .optional(),
    errors: z
      .array(
        z
          .object({
            code: z.string().optional(),
            title: z.string().optional(),
            message: z.string().optional(),
          })
          .partial()
      )
      .optional(),
  })
  .passthrough();

const webhookPayloadSchema = z
  .object({
    entry: z
      .array(
        z
          .object({
            changes: z
              .array(
                z
                  .object({
                    value: z
                      .object({
                        messages: z.array(z.record(z.unknown())).optional(),
                        statuses: z.array(whatsappStatusSchema).optional(),
                      })
                      .passthrough()
                      .optional(),
                  })
                  .passthrough()
              )
              .optional(),
          })
          .passthrough()
      )
      .optional(),
  })
  .passthrough();

export default async function handler(req: VercelRequest, res: VercelResponse) {
  const log = createRequestLogger(req);

=======
export default withHttpObservability("webhook.whatsapp", async (req, res, context) => {
>>>>>>> 2bb6f500
  if (req.method === "GET") {
    handleVerification(req, res, log);
    return;
  }

  if (req.method !== "POST") {
    res.setHeader("Allow", "GET, POST");
    log.warn(
      { event: "whatsapp_webhook.method_not_allowed", method: req.method },
      "Received unsupported method"
    );
    res.status(405).json({ error: "Method not allowed" });
    return;
  }

  const rawBody = await readRequestBody(req);
  const signatureHeader = req.headers["x-hub-signature-256"];
  const appSecret = process.env.META_WHATSAPP_APP_SECRET;

  if (!appSecret) {
<<<<<<< HEAD
    log.error(
      { event: "whatsapp_webhook.misconfigured", reason: "missing_app_secret" },
      "WhatsApp webhook is misconfigured"
    );
=======
    context.logger.error("whatsapp_webhook.misconfigured", { reason: "missing_app_secret" });
>>>>>>> 2bb6f500
    res.status(500).json({ error: "WhatsApp webhook misconfigured" });
    return;
  }

  const verification = verifyMetaSignature(
    appSecret,
    rawBody,
    typeof signatureHeader === "string"
      ? signatureHeader
      : Array.isArray(signatureHeader)
        ? signatureHeader[0]
        : undefined
  );

  if (!verification.ok) {
<<<<<<< HEAD
    log.warn(
      { event: "whatsapp_webhook.signature_invalid", reason: verification.reason },
      "Invalid webhook signature"
    );
=======
    context.logger.warn("whatsapp_webhook.signature_invalid", { reason: verification.reason });
>>>>>>> 2bb6f500
    res.status(403).json({ error: "Invalid signature" });
    return;
  }

  let payload: WhatsAppWebhookPayload;

  try {
    payload = parsePayload(rawBody);
  } catch (error) {
<<<<<<< HEAD
    log.warn(
      { event: "whatsapp_webhook.parse_error", err: error },
      "Failed to parse webhook payload"
    );
=======
    context.logger.warn("whatsapp_webhook.invalid_payload", { error: (error as Error).message });
>>>>>>> 2bb6f500
    res.status(400).json({ error: (error as Error).message });
    return;
  }

<<<<<<< HEAD
  const validation = webhookPayloadSchema.safeParse(payload);
  if (!validation.success) {
    log.warn(
      { event: "whatsapp_webhook.validation_failed", issues: validation.error.issues },
      "Webhook payload validation failed"
    );
    res.status(400).json({ error: "Invalid webhook payload" });
    return;
  }

  const safePayload = validation.data as WhatsAppWebhookPayload;
  const summary = processWebhookPayload(safePayload);
=======
  const bodyHash = hashBody(rawBody);
  const supabase = getSupabaseClient();
  const store = createSupabaseWebhookIdempotencyStore(supabase, `whatsapp:${bodyHash}`);
  const fallbackResponse = {
    ok: true,
    inboundMessages: 0,
    statuses: 0,
    failures: 0,
    deduplicated: true,
  } as const;
>>>>>>> 2bb6f500

  try {
    await persistStatuses(summary.statuses, log);
  } catch (error) {
<<<<<<< HEAD
    log.error(
      { event: "whatsapp_webhook.persist_error", err: error },
      "Failed to persist webhook statuses"
    );
=======
    context.logger.error("whatsapp_webhook.persist_error", { error });
    context.captureException(error, { path: req.url ?? "/api/webhook/whatsapp" });
>>>>>>> 2bb6f500
    res.status(500).json({ error: "Failed to persist statuses" });
    return;
  }

  if (summary.failures.length) {
    const hash = hashBody(rawBody);
<<<<<<< HEAD
    await postAlert(buildAlertPayload(summary.failures, hash), log);
=======
    await postAlert(buildAlertPayload(summary.failures, hash), context.logger);
    await context.track("whatsapp.delivery_failure", {
      failures: summary.failures.length,
    });
>>>>>>> 2bb6f500
  }

  log.info(
    {
      event: "whatsapp_webhook.processed",
      inboundMessages: summary.inboundMessages,
      statuses: summary.statuses.length,
      failures: summary.failures.length,
    },
    "WhatsApp webhook processed"
  );

  res.status(200).json({
    ok: true,
    inboundMessages: summary.inboundMessages,
    statuses: summary.statuses.length,
    failures: summary.failures.length,
  });
});

export const config = {
  api: {
    bodyParser: false,
  },
};<|MERGE_RESOLUTION|>--- conflicted
+++ resolved
@@ -14,23 +14,7 @@
   type WhatsAppStatusRecord,
   type WhatsAppWebhookPayload,
 } from "../../src/webhooks/whatsapp.js";
-<<<<<<< HEAD
 import { createRequestLogger } from "../../src/lib/logger.js";
-=======
-import {
-  ensureObservability,
-  logError,
-  logInfo,
-  logWarn,
-  recordWhatsappFailure,
-  recordWhatsappIngestMetrics,
-  captureException,
-} from "../../src/lib/observability/index.js";
-import {
-  createSupabaseWebhookIdempotencyStore,
-  withWebhookIdempotency,
-} from "../../src/lib/idempotency.js";
->>>>>>> 2bb6f500
 
 interface AlertPayload {
   event: string;
@@ -118,11 +102,7 @@
   return { inserted: records.length };
 };
 
-<<<<<<< HEAD
 const postAlert = async (payload: AlertPayload, log: Logger) => {
-=======
-const postAlert = async (payload: AlertPayload, logger: StructuredLogger) => {
->>>>>>> 2bb6f500
   const webhook = process.env.WHATSAPP_ALERT_WEBHOOK?.trim();
   if (!webhook) return;
 
@@ -143,7 +123,6 @@
     });
 
     if (!response.ok) {
-<<<<<<< HEAD
       log.warn(
         {
           event: "whatsapp_webhook.alert_non_200",
@@ -158,16 +137,6 @@
       { err: error, event: "whatsapp_webhook.alert_failed" },
       "Failed to dispatch alert webhook"
     );
-=======
-      logger.warn("whatsapp_webhook.alert_non_200", {
-        status: response.status,
-        statusText: response.statusText,
-      });
-      recordWhatsappFailure("alert_non_200");
-    }
-  } catch (error) {
-    logger.error("whatsapp_webhook.alert_failed", { error });
->>>>>>> 2bb6f500
   }
 };
 
@@ -232,19 +201,11 @@
   try {
     const text = rawBody.toString("utf8");
     return JSON.parse(text) as WhatsAppWebhookPayload;
-<<<<<<< HEAD
   } catch {
-=======
-  } catch (error) {
-    const message = error instanceof Error ? error.message : String(error);
-    logError("whatsapp_webhook.parse_error", { error: message });
-    recordWhatsappFailure("parse_error");
->>>>>>> 2bb6f500
     throw new Error("Invalid JSON payload");
   }
 };
 
-<<<<<<< HEAD
 const whatsappStatusSchema = z
   .object({
     id: z.string().min(1).optional(),
@@ -303,9 +264,6 @@
 export default async function handler(req: VercelRequest, res: VercelResponse) {
   const log = createRequestLogger(req);
 
-=======
-export default withHttpObservability("webhook.whatsapp", async (req, res, context) => {
->>>>>>> 2bb6f500
   if (req.method === "GET") {
     handleVerification(req, res, log);
     return;
@@ -326,14 +284,10 @@
   const appSecret = process.env.META_WHATSAPP_APP_SECRET;
 
   if (!appSecret) {
-<<<<<<< HEAD
     log.error(
       { event: "whatsapp_webhook.misconfigured", reason: "missing_app_secret" },
       "WhatsApp webhook is misconfigured"
     );
-=======
-    context.logger.error("whatsapp_webhook.misconfigured", { reason: "missing_app_secret" });
->>>>>>> 2bb6f500
     res.status(500).json({ error: "WhatsApp webhook misconfigured" });
     return;
   }
@@ -349,14 +303,10 @@
   );
 
   if (!verification.ok) {
-<<<<<<< HEAD
     log.warn(
       { event: "whatsapp_webhook.signature_invalid", reason: verification.reason },
       "Invalid webhook signature"
     );
-=======
-    context.logger.warn("whatsapp_webhook.signature_invalid", { reason: verification.reason });
->>>>>>> 2bb6f500
     res.status(403).json({ error: "Invalid signature" });
     return;
   }
@@ -366,19 +316,14 @@
   try {
     payload = parsePayload(rawBody);
   } catch (error) {
-<<<<<<< HEAD
     log.warn(
       { event: "whatsapp_webhook.parse_error", err: error },
       "Failed to parse webhook payload"
     );
-=======
-    context.logger.warn("whatsapp_webhook.invalid_payload", { error: (error as Error).message });
->>>>>>> 2bb6f500
     res.status(400).json({ error: (error as Error).message });
     return;
   }
 
-<<<<<<< HEAD
   const validation = webhookPayloadSchema.safeParse(payload);
   if (!validation.success) {
     log.warn(
@@ -391,45 +336,21 @@
 
   const safePayload = validation.data as WhatsAppWebhookPayload;
   const summary = processWebhookPayload(safePayload);
-=======
-  const bodyHash = hashBody(rawBody);
-  const supabase = getSupabaseClient();
-  const store = createSupabaseWebhookIdempotencyStore(supabase, `whatsapp:${bodyHash}`);
-  const fallbackResponse = {
-    ok: true,
-    inboundMessages: 0,
-    statuses: 0,
-    failures: 0,
-    deduplicated: true,
-  } as const;
->>>>>>> 2bb6f500
 
   try {
     await persistStatuses(summary.statuses, log);
   } catch (error) {
-<<<<<<< HEAD
     log.error(
       { event: "whatsapp_webhook.persist_error", err: error },
       "Failed to persist webhook statuses"
     );
-=======
-    context.logger.error("whatsapp_webhook.persist_error", { error });
-    context.captureException(error, { path: req.url ?? "/api/webhook/whatsapp" });
->>>>>>> 2bb6f500
     res.status(500).json({ error: "Failed to persist statuses" });
     return;
   }
 
   if (summary.failures.length) {
     const hash = hashBody(rawBody);
-<<<<<<< HEAD
     await postAlert(buildAlertPayload(summary.failures, hash), log);
-=======
-    await postAlert(buildAlertPayload(summary.failures, hash), context.logger);
-    await context.track("whatsapp.delivery_failure", {
-      failures: summary.failures.length,
-    });
->>>>>>> 2bb6f500
   }
 
   log.info(
