--- conflicted
+++ resolved
@@ -18,7 +18,6 @@
   error?: string;
 }
 
-<<<<<<< HEAD
 export async function runGsmHeartbeat(context?: ObservabilityContext) {
   const execute = async (ctx: ObservabilityContext) => {
     const result = (await invokeEdge("gsm-heartbeat", { method: "POST" })) as HeartbeatSummary;
@@ -35,58 +34,6 @@
       {
         auth: { persistSession: false, autoRefreshToken: false },
       }
-=======
-export async function runGsmHeartbeat() {
-  ensureObservability();
-  logInfo("gsm_heartbeat.invocation", { worker: "gsm-heartbeat" });
-
-  const result = (await invokeEdge("gsm-heartbeat", {
-    method: "POST",
-    retry: { attempts: 3, backoffMs: 500 },
-  })) as HeartbeatSummary;
-  if (!result?.success) {
-    recordGsmHeartbeatMetrics({ status: "failure" });
-    const errorMessage = result?.error ?? "unknown error";
-    const error = new Error(`GSM heartbeat failed: ${errorMessage}`);
-    logError("gsm_heartbeat.edge_failed", { error: errorMessage });
-    captureException(error, { stage: "edge_invocation" });
-    throw error;
-  }
-
-  const supabase = createClient(
-    requireEnv("SUPABASE_URL"),
-    requireEnv("SUPABASE_SERVICE_ROLE_KEY"),
-    {
-      auth: { persistSession: false, autoRefreshToken: false },
-    }
-  );
-
-  const { data: gateways, error: gatewaysError } = await supabase
-    .schema("app")
-    .from("sms_gateway_endpoints")
-    .select("gateway, display_name, last_status, last_heartbeat_at, last_latency_ms, last_error")
-    .order("gateway", { ascending: true });
-
-  if (gatewaysError) {
-    recordGsmHeartbeatMetrics({ status: "failure" });
-    logError("gsm_heartbeat.supabase_failed", { error: gatewaysError.message });
-    captureException(gatewaysError, { stage: "status_fetch" });
-    throw new Error(`Failed to load GSM heartbeat status: ${gatewaysError.message}`);
-  }
-
-  recordGsmHeartbeatMetrics({ status: "success", checked: result.checked ?? 0 });
-  logInfo("gsm_heartbeat.completed", { checked: result.checked ?? 0 });
-
-  if (gateways?.length) {
-    console.table(
-      gateways.map((gateway) => ({
-        gateway: gateway.display_name ?? gateway.gateway,
-        status: gateway.last_status ?? "unknown",
-        lastHeartbeatAt: gateway.last_heartbeat_at,
-        latencyMs: gateway.last_latency_ms,
-        error: gateway.last_error ?? "—",
-      }))
->>>>>>> 7e121216
     );
 
     const { data: gateways } = await supabase
