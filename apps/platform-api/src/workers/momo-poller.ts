--- conflicted
+++ resolved
@@ -19,7 +19,6 @@
   error?: string;
 }
 
-<<<<<<< HEAD
 export async function runMomoPoller(context?: ObservabilityContext) {
   const execute = async (ctx: ObservabilityContext) => {
     const response = (await invokeEdge("momo-statement-poller", { method: "POST" })) as PollSummary;
@@ -36,70 +35,6 @@
       {
         auth: { persistSession: false, autoRefreshToken: false },
       }
-=======
-export async function runMomoPoller() {
-  ensureObservability();
-  logInfo("momo_poller.invocation", { worker: "momo-statement-poller" });
-
-  const response = (await invokeEdge("momo-statement-poller", {
-    method: "POST",
-    retry: { attempts: 3, backoffMs: 500 },
-  })) as PollSummary;
-  if (!response?.success) {
-    recordMomoPollerMetrics({ status: "failure" });
-    const errorMessage = response?.error ?? "unknown error";
-    const error = new Error(`MoMo polling failed: ${errorMessage}`);
-    logError("momo_poller.edge_failed", { error: errorMessage });
-    captureException(error, { stage: "edge_invocation" });
-    throw error;
-  }
-
-  const supabase = createClient(
-    requireEnv("SUPABASE_URL"),
-    requireEnv("SUPABASE_SERVICE_ROLE_KEY"),
-    {
-      auth: { persistSession: false, autoRefreshToken: false },
-    }
-  );
-
-  const { data: pollers, error: pollerStatusError } = await supabase
-    .schema("app")
-    .from("momo_statement_pollers")
-    .select(
-      "display_name, provider, last_polled_at, last_latency_ms, last_error, last_polled_count"
-    )
-    .order("display_name", { ascending: true });
-
-  if (pollerStatusError) {
-    recordMomoPollerMetrics({ status: "failure" });
-    logError("momo_poller.supabase_failed", { error: pollerStatusError.message });
-    captureException(pollerStatusError, { stage: "status_fetch" });
-    throw new Error(`Failed to load MoMo poller status: ${pollerStatusError.message}`);
-  }
-
-  const processed = response.processed ?? 0;
-  const inserted = response.inserted ?? 0;
-  const jobs = response.jobs ?? 0;
-
-  recordMomoPollerMetrics({
-    status: "success",
-    processed,
-    inserted,
-    jobs,
-  });
-
-  logInfo("momo_poller.completed", { processed, inserted, jobs });
-
-  if (pollers?.length) {
-    console.table(
-      pollers.map((poller) => ({
-        poller: poller.display_name ?? poller.provider ?? "unknown",
-        lastPolledAt: poller.last_polled_at,
-        lastLatencyMs: poller.last_latency_ms,
-        lastBatchCount: poller.last_polled_count,
-        error: poller.last_error ?? "—",
-      }))
->>>>>>> 7e121216
     );
 
     const { data: pollers } = await supabase
