import { createHmac } from "node:crypto";

export interface EdgeRetryOptions {
  attempts?: number;
  backoffMs?: number;
  factor?: number;
}

export interface EdgeInvocationOptions {
  method?: string;
  body?: unknown;
  headers?: Record<string, string>;
  timeoutMs?: number;
  retry?: EdgeRetryOptions;
}

const encoder = new TextEncoder();

export const requireEnv = (key: string): string => {
  const value = process.env[key];
  if (!value) {
    throw new Error(`Missing required environment variable: ${key}`);
  }
  return value;
};

const buildSignature = (
  secret: string,
  timestamp: string,
  method: string,
  pathname: string,
  payload: Uint8Array
) => {
  const hmac = createHmac("sha256", secret);
  hmac.update(encoder.encode(timestamp));
  hmac.update(encoder.encode(`${method.toUpperCase()}:${pathname}`));
  hmac.update(payload);
  return hmac.digest("hex");
};

const wait = (ms: number) => new Promise((resolve) => setTimeout(resolve, ms));

export async function invokeEdge(path: string, options: EdgeInvocationOptions = {}) {
  const baseUrl =
    process.env.EDGE_FUNCTION_BASE_URL ?? `${requireEnv("SUPABASE_URL")}/functions/v1/`;
  const secret = requireEnv("HMAC_SHARED_SECRET");
  const url = new URL(path, baseUrl.endsWith("/") ? baseUrl : `${baseUrl}/`);
  const method = options.method?.toUpperCase() ?? (options.body ? "POST" : "GET");
  const payload = options.body ? encoder.encode(JSON.stringify(options.body)) : new Uint8Array();
  const attempts = Math.max(1, options.retry?.attempts ?? 1);
  const baseBackoff = Math.max(0, options.retry?.backoffMs ?? 250);
  const factor = Math.max(1, options.retry?.factor ?? 2);

  let lastError: unknown;

  for (let attempt = 1; attempt <= attempts; attempt += 1) {
    const controller = new AbortController();
    const timeout = setTimeout(() => controller.abort(), options.timeoutMs ?? 30000);
    const timestamp = new Date().toISOString();
    const signature = buildSignature(secret, timestamp, method, url.pathname, payload);

    try {
      const response = await fetch(url, {
        method,
        body: payload.length ? payload : undefined,
        signal: controller.signal,
        headers: {
          "content-type": options.body ? "application/json" : "application/json",
          "x-timestamp": timestamp,
          "x-signature": signature,
          ...options.headers,
        },
      });

<<<<<<< HEAD
    if (!response.ok) {
      let errorMessage = response.statusText;
      if (json && typeof json === "object" && "error" in json) {
        const errorField = (json as { error?: unknown }).error;
        if (typeof errorField === "string") {
          errorMessage = errorField;
        }
      }
      throw new Error(`Edge invocation failed (${response.status}): ${errorMessage}`);
    }
=======
      const text = await response.text();
      let json: unknown = null;
      try {
        json = text ? JSON.parse(text) : null;
      } catch {
        json = text;
      }
>>>>>>> 2bb6f500

      if (!response.ok) {
        const errorMessage =
          typeof (json as any)?.error === "string" ? (json as any).error : response.statusText;
        throw new Error(`Edge invocation failed (${response.status}): ${errorMessage}`);
      }

      return json;
    } catch (error) {
      lastError = error;
      if (attempt >= attempts) {
        throw error;
      }

      const delay = baseBackoff * factor ** (attempt - 1);
      if (delay > 0) {
        await wait(delay);
      }
    } finally {
      clearTimeout(timeout);
    }
  }

  throw lastError ?? new Error("Edge invocation failed");
}<|MERGE_RESOLUTION|>--- conflicted
+++ resolved
@@ -72,7 +72,6 @@
         },
       });
 
-<<<<<<< HEAD
     if (!response.ok) {
       let errorMessage = response.statusText;
       if (json && typeof json === "object" && "error" in json) {
@@ -83,15 +82,6 @@
       }
       throw new Error(`Edge invocation failed (${response.status}): ${errorMessage}`);
     }
-=======
-      const text = await response.text();
-      let json: unknown = null;
-      try {
-        json = text ? JSON.parse(text) : null;
-      } catch {
-        json = text;
-      }
->>>>>>> 2bb6f500
 
       if (!response.ok) {
         const errorMessage =
