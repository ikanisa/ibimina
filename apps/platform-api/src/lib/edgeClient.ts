import { createHmac } from "node:crypto";

export interface EdgeRetryOptions {
  attempts?: number;
  backoffMs?: number;
  factor?: number;
}

export interface EdgeInvocationOptions {
  method?: string;
  body?: unknown;
  headers?: Record<string, string>;
  timeoutMs?: number;
  retry?: EdgeRetryOptions;
}

const encoder = new TextEncoder();

export const requireEnv = (key: string): string => {
  const value = process.env[key];
  if (!value) {
    throw new Error(`Missing required environment variable: ${key}`);
  }
  return value;
};

const buildSignature = (
  secret: string,
  timestamp: string,
  method: string,
  pathname: string,
  payload: Uint8Array
) => {
  const hmac = createHmac("sha256", secret);
  hmac.update(encoder.encode(timestamp));
  hmac.update(encoder.encode(`${method.toUpperCase()}:${pathname}`));
  hmac.update(payload);
  return hmac.digest("hex");
};

const wait = (ms: number) => new Promise((resolve) => setTimeout(resolve, ms));

export async function invokeEdge(path: string, options: EdgeInvocationOptions = {}) {
  const baseUrl =
    process.env.EDGE_FUNCTION_BASE_URL ?? `${requireEnv("SUPABASE_URL")}/functions/v1/`;
  const secret = requireEnv("HMAC_SHARED_SECRET");
  const url = new URL(path, baseUrl.endsWith("/") ? baseUrl : `${baseUrl}/`);
  const method = options.method?.toUpperCase() ?? (options.body ? "POST" : "GET");
  const payload = options.body ? encoder.encode(JSON.stringify(options.body)) : new Uint8Array();
  const attempts = Math.max(1, options.retry?.attempts ?? 1);
  const baseBackoff = Math.max(0, options.retry?.backoffMs ?? 250);
  const factor = Math.max(1, options.retry?.factor ?? 2);

  let lastError: unknown;

  for (let attempt = 1; attempt <= attempts; attempt += 1) {
    const controller = new AbortController();
    const timeout = setTimeout(() => controller.abort(), options.timeoutMs ?? 30000);
    const timestamp = new Date().toISOString();
    const signature = buildSignature(secret, timestamp, method, url.pathname, payload);

    try {
      const response = await fetch(url, {
        method,
        body: payload.length ? payload : undefined,
        signal: controller.signal,
        headers: {
          "content-type": options.body ? "application/json" : "application/json",
          "x-timestamp": timestamp,
          "x-signature": signature,
          ...options.headers,
        },
      });

    if (!response.ok) {
<<<<<<< HEAD
      const errorData = json as { error?: unknown };
      const errorMessage =
        typeof errorData?.error === "string" ? errorData.error : response.statusText;
=======
      let errorMessage = response.statusText;
      if (json && typeof json === "object" && "error" in json) {
        const errorField = (json as { error?: unknown }).error;
        if (typeof errorField === "string") {
          errorMessage = errorField;
        }
      }
>>>>>>> a294d1eb
      throw new Error(`Edge invocation failed (${response.status}): ${errorMessage}`);
    }

      if (!response.ok) {
        const errorMessage =
          typeof (json as any)?.error === "string" ? (json as any).error : response.statusText;
        throw new Error(`Edge invocation failed (${response.status}): ${errorMessage}`);
      }

      return json;
    } catch (error) {
      lastError = error;
      if (attempt >= attempts) {
        throw error;
      }

      const delay = baseBackoff * factor ** (attempt - 1);
      if (delay > 0) {
        await wait(delay);
      }
    } finally {
      clearTimeout(timeout);
    }
  }

  throw lastError ?? new Error("Edge invocation failed");
}<|MERGE_RESOLUTION|>--- conflicted
+++ resolved
@@ -73,19 +73,9 @@
       });
 
     if (!response.ok) {
-<<<<<<< HEAD
       const errorData = json as { error?: unknown };
       const errorMessage =
         typeof errorData?.error === "string" ? errorData.error : response.statusText;
-=======
-      let errorMessage = response.statusText;
-      if (json && typeof json === "object" && "error" in json) {
-        const errorField = (json as { error?: unknown }).error;
-        if (typeof errorField === "string") {
-          errorMessage = errorField;
-        }
-      }
->>>>>>> a294d1eb
       throw new Error(`Edge invocation failed (${response.status}): ${errorMessage}`);
     }
 
