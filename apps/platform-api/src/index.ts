#!/usr/bin/env node
import { normalizeError } from "@ibimina/lib";

import { runGsmHeartbeat } from "./workers/gsm-heartbeat";
import { runMomoPoller } from "./workers/momo-poller";
import { ensureObservability, logError, captureException } from "./lib/observability/index.js";

const command = process.argv[2] ?? "all";

async function main() {
  ensureObservability();
  switch (command) {
    case "momo":
      await runMomoPoller();
      break;
    case "gsm":
      await runGsmHeartbeat();
      break;
    case "all":
      await runMomoPoller();
      await runGsmHeartbeat();
      break;
    default:
      logError("platform_api.unknown_command", { command });
      process.exitCode = 1;
  }
}

main().catch((error) => {
<<<<<<< HEAD
  console.error(
    JSON.stringify({
      level: "error",
      event: "platform-api.worker.failure",
      error: normalizeError(error),
      timestamp: new Date().toISOString(),
    })
  );
=======
  captureException(error, { command });
  logError("platform_api.unhandled_error", {
    error: error instanceof Error ? error.message : String(error),
  });
>>>>>>> 7e121216
  process.exitCode = 1;
});<|MERGE_RESOLUTION|>--- conflicted
+++ resolved
@@ -27,7 +27,6 @@
 }
 
 main().catch((error) => {
-<<<<<<< HEAD
   console.error(
     JSON.stringify({
       level: "error",
@@ -36,11 +35,5 @@
       timestamp: new Date().toISOString(),
     })
   );
-=======
-  captureException(error, { command });
-  logError("platform_api.unhandled_error", {
-    error: error instanceof Error ? error.message : String(error),
-  });
->>>>>>> 7e121216
   process.exitCode = 1;
 });