import type { NextRequest } from "next/server";
import { NextResponse } from "next/server";
import * as Sentry from "@sentry/nextjs";
import { withSentryMiddleware } from "@sentry/nextjs/middleware";

import { createSecurityMiddlewareContext, resolveEnvironment, scrubPII } from "@ibimina/lib";

const isDev = process.env.NODE_ENV !== "production";
const supabaseUrl = process.env.NEXT_PUBLIC_SUPABASE_URL ?? process.env.SUPABASE_URL;

<<<<<<< HEAD
const PUBLIC_ROUTES = new Set([
  "/login",
  "/offline",
  "/auth/callback",
  "/auth/first-login",
]);

const PUBLIC_PREFIXES = [
  "/api",
  "/_next",
  "/icons",
  "/manifest",
  "/service-worker.js",
  "/assets",
  "/favicon.ico",
  "/.well-known",
];

function hasSupabaseSessionCookie(request: NextRequest) {
  const cookies = request.cookies.getAll();
  return cookies.some(({ name, value }) => {
    if (!value) {
      return false;
    }
    if (name === "stub-auth" && value === "1") {
      return true;
    }
    if (name === "supabase-auth-token" || name === "sb-access-token") {
      return true;
    }
    return /^sb-.*-auth-token$/i.test(name) || /^supabase-session/.test(name);
  });
}

function isPublicPath(pathname: string) {
  if (PUBLIC_ROUTES.has(pathname)) {
    return true;
  }

  return PUBLIC_PREFIXES.some((prefix) =>
    pathname === prefix || pathname.startsWith(`${prefix}/`)
  );
}

const middlewareImpl = (request: NextRequest) => {
  const startedAt = Date.now();
  const nonce = createNonce();
  const requestHeaders = new Headers(request.headers);
  requestHeaders.set("x-csp-nonce", nonce);

  const pathname = request.nextUrl.pathname;
  if (!hasSupabaseSessionCookie(request) && !isPublicPath(pathname)) {
    const loginUrl = request.nextUrl.clone();
    loginUrl.pathname = "/login";
    loginUrl.searchParams.set("redirectedFrom", pathname);
    return NextResponse.redirect(loginUrl);
  }

  try {
    const requestId = requestHeaders.get("x-request-id") ?? createRequestId();
=======
type DeepLinkType = "join" | "invite";

interface DeepLinkResolution {
  status: string;
  scheme?: string;
  type?: DeepLinkType;
  targetId?: string;
  groupName?: string | null;
  token?: string | null;
}
>>>>>>> 04b79a14

const DEEP_LINK_MATCHER = /^\/(join|invite)\/([^/?#]+)/;

const isMobileAgent = (userAgent: string | null) => {
  if (!userAgent) return false;
  const lowered = userAgent.toLowerCase();
  if (lowered.includes("ipad")) return true;
  if (lowered.includes("iphone")) return true;
  if (lowered.includes("android")) return true;
  if (lowered.includes("mobile")) return true;
  return false;
};

const resolveDeepLink = async (
  type: DeepLinkType,
  identifier: string
): Promise<DeepLinkResolution | null> => {
  const supabaseRestUrl = process.env.NEXT_PUBLIC_SUPABASE_URL ?? process.env.SUPABASE_URL;
  const serviceKey = process.env.SUPABASE_SERVICE_ROLE_KEY;

  if (!supabaseRestUrl || !serviceKey) {
    console.warn("Deep link resolution skipped: Supabase credentials missing");
    return null;
  }

  const endpoint = `${supabaseRestUrl}/rest/v1/rpc/resolve_deep_link`;

  try {
    const response = await fetch(endpoint, {
      method: "POST",
      headers: {
        "Content-Type": "application/json",
        apikey: serviceKey,
        Authorization: `Bearer ${serviceKey}`,
      },
      body: JSON.stringify({ route: type, identifier }),
    });

    if (!response.ok) {
      console.error("Failed to resolve deep link", type, identifier, response.status);
      return null;
    }

    const payload = (await response.json()) as DeepLinkResolution | null;
    return payload;
  } catch (error) {
    console.error("Deep link resolution error", error);
    return null;
  }
};

const middlewareImpl = async (request: NextRequest) => {
  const startedAt = Date.now();
  const securityContext = createSecurityMiddlewareContext({
    requestHeaders: request.headers,
    isDev,
    supabaseUrl,
  });
  const { requestHeaders, requestId } = securityContext;

  try {
    let response: NextResponse | null = null;

    const deepLinkMatch = request.nextUrl.pathname.match(DEEP_LINK_MATCHER);

    if (deepLinkMatch) {
      const [, type, identifier] = deepLinkMatch as [string, DeepLinkType, string];
      const resolved = await resolveDeepLink(type, identifier);

      if (resolved?.scheme) {
        requestHeaders.set("x-ibimina-deep-link", resolved.scheme);
        requestHeaders.set("x-ibimina-deep-link-meta", JSON.stringify(resolved));

        const shouldRedirect =
          !request.nextUrl.searchParams.has("fallback") &&
          isMobileAgent(requestHeaders.get("user-agent"));

        if (shouldRedirect) {
          const fallbackUrl = new URL(request.nextUrl.toString());
          fallbackUrl.searchParams.set("fallback", "1");

          response = NextResponse.redirect(resolved.scheme);
          response.headers.set("X-Request-ID", requestId);
          response.headers.set("X-Deep-Link-Fallback", fallbackUrl.toString());
        }
      }
    }

    // Initialize response properly
    if (!response) {
      response = NextResponse.next({
        request: {
          headers: requestHeaders,
        },
      });
    }

    securityContext.applyResponseHeaders(response.headers);

    return response;
  } catch (error) {
    Sentry.captureException(error, {
      data: {
        requestId: securityContext.requestId,
        path: request.nextUrl.pathname,
        method: request.method,
      },
    });
    throw error;
  } finally {
    const logPayload = {
      event: "admin.middleware.complete",
      environment: resolveEnvironment(),
      requestId: securityContext.requestId,
      method: request.method,
      url: request.nextUrl.pathname,
      durationMs: Date.now() - startedAt,
    } as const;

    console.log(JSON.stringify(scrubPII(logPayload)));
  }
};

export const middleware = withSentryMiddleware(middlewareImpl, {
  captureResponse: true,
  waitForTransaction: true,
});

Sentry.setTag("middleware", "admin");

export const config = {
  matcher: [
    // Run middleware on everything EXCEPT these paths
    "/((?!_next/static|_next/image|favicon.ico|icons/|robots.txt|manifest.json|manifest.webmanifest|service-worker.js|assets|offline|api).*)",
  ],
};<|MERGE_RESOLUTION|>--- conflicted
+++ resolved
@@ -8,7 +8,6 @@
 const isDev = process.env.NODE_ENV !== "production";
 const supabaseUrl = process.env.NEXT_PUBLIC_SUPABASE_URL ?? process.env.SUPABASE_URL;
 
-<<<<<<< HEAD
 const PUBLIC_ROUTES = new Set([
   "/login",
   "/offline",
@@ -69,18 +68,6 @@
 
   try {
     const requestId = requestHeaders.get("x-request-id") ?? createRequestId();
-=======
-type DeepLinkType = "join" | "invite";
-
-interface DeepLinkResolution {
-  status: string;
-  scheme?: string;
-  type?: DeepLinkType;
-  targetId?: string;
-  groupName?: string | null;
-  token?: string | null;
-}
->>>>>>> 04b79a14
 
 const DEEP_LINK_MATCHER = /^\/(join|invite)\/([^/?#]+)/;
 
