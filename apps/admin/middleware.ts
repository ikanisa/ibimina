--- conflicted
+++ resolved
@@ -24,18 +24,11 @@
   let response: NextResponse;
   const requestId = requestHeaders.get("x-request-id") ?? createRequestId();
 
-  try {
-    response = NextResponse.next({
-      request: { headers: requestHeaders },
-    });
-
-<<<<<<< HEAD
   const csp = createContentSecurityPolicy({ nonce, isDev, supabaseUrl });
   response.headers.set("Content-Security-Policy", csp);
-=======
+
     const csp = createContentSecurityPolicy({ nonce, isDev });
     response.headers.set("Content-Security-Policy", csp);
->>>>>>> b6da6759
 
     for (const header of SECURITY_HEADERS) {
       response.headers.set(header.key, header.value);
