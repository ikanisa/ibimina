import type { NextRequest } from "next/server";
import { NextResponse } from "next/server";
import * as Sentry from "@sentry/nextjs";
import { withSentryMiddleware } from "@sentry/nextjs/middleware";

import { resolveEnvironment, scrubPII } from "@ibimina/lib";
import { createSecurityMiddlewareContext } from "@ibimina/lib/security";

const isDev = process.env.NODE_ENV !== "production";
const supabaseUrl = process.env.NEXT_PUBLIC_SUPABASE_URL ?? process.env.SUPABASE_URL;

type DeepLinkType = "join" | "invite";

interface DeepLinkResolution {
  status: string;
  scheme?: string;
  type?: DeepLinkType;
  targetId?: string;
  groupName?: string | null;
  token?: string | null;
}

const DEEP_LINK_MATCHER = /^\/(join|invite)\/([^/?#]+)/;

const isMobileAgent = (userAgent: string | null) => {
  if (!userAgent) return false;
  const lowered = userAgent.toLowerCase();
  if (lowered.includes("ipad")) return true;
  if (lowered.includes("iphone")) return true;
  if (lowered.includes("android")) return true;
  if (lowered.includes("mobile")) return true;
  return false;
};

const resolveDeepLink = async (
  type: DeepLinkType,
  identifier: string
): Promise<DeepLinkResolution | null> => {
  const supabaseRestUrl =
    process.env.NEXT_PUBLIC_SUPABASE_URL ?? process.env.SUPABASE_URL;
  const serviceKey = process.env.SUPABASE_SERVICE_ROLE_KEY;

  if (!supabaseRestUrl || !serviceKey) {
    console.warn("Deep link resolution skipped: Supabase credentials missing");
    return null;
  }

  const endpoint = `${supabaseRestUrl}/rest/v1/rpc/resolve_deep_link`;

  try {
    const response = await fetch(endpoint, {
      method: "POST",
      headers: {
        "Content-Type": "application/json",
        apikey: serviceKey,
        Authorization: `Bearer ${serviceKey}`,
      },
      body: JSON.stringify({ route: type, identifier }),
    });

    if (!response.ok) {
      console.error("Failed to resolve deep link", type, identifier, response.status);
      return null;
    }

    const payload = (await response.json()) as DeepLinkResolution | null;
    return payload;
  } catch (error) {
    console.error("Deep link resolution error", error);
    return null;
  }
};

const middlewareImpl = async (request: NextRequest) => {
  const startedAt = Date.now();
  const securityContext = createSecurityMiddlewareContext({
    requestHeaders: request.headers,
    isDev,
    supabaseUrl,
  });

  try {
<<<<<<< HEAD
    const requestId = requestHeaders.get("x-request-id") ?? createRequestId();

    let response: NextResponse | null = null;

    const deepLinkMatch = request.nextUrl.pathname.match(DEEP_LINK_MATCHER);

    if (deepLinkMatch) {
      const [, type, identifier] = deepLinkMatch as [string, DeepLinkType, string];
      const resolved = await resolveDeepLink(type, identifier);

      if (resolved?.scheme) {
        requestHeaders.set("x-ibimina-deep-link", resolved.scheme);
        requestHeaders.set("x-ibimina-deep-link-meta", JSON.stringify(resolved));

        const shouldRedirect =
          !request.nextUrl.searchParams.has("fallback") &&
          isMobileAgent(requestHeaders.get("user-agent"));

        if (shouldRedirect) {
          const fallbackUrl = new URL(request.nextUrl.toString());
          fallbackUrl.searchParams.set("fallback", "1");

          response = NextResponse.redirect(resolved.scheme);
          response.headers.set("X-Request-ID", requestId);
          response.headers.set("X-Deep-Link-Fallback", fallbackUrl.toString());
        }
      }
    }

    // Initialize response properly
    if (!response) {
      response = NextResponse.next({
        request: {
          headers: requestHeaders,
        },
      });
    }

    // Set CSP header
    const csp = createContentSecurityPolicy({ nonce, isDev, supabaseUrl });
    response.headers.set("Content-Security-Policy", csp);

    // Apply security headers
    for (const header of SECURITY_HEADERS) {
      response.headers.set(header.key, header.value);
    }

    // HSTS in production only
    if (!isDev) {
      response.headers.set(HSTS_HEADER.key, HSTS_HEADER.value);
    }

    if (!response.headers.has("X-Request-ID")) {
      response.headers.set("X-Request-ID", requestId);
    }
=======
    const response = NextResponse.next({
      request: {
        headers: securityContext.requestHeaders,
      },
    });

    securityContext.applyResponseHeaders(response.headers);
>>>>>>> e7d9c98f

    return response;
  } catch (error) {
    Sentry.captureException(error, {
      data: {
        requestId: securityContext.requestId,
        path: request.nextUrl.pathname,
        method: request.method,
      },
    });
    throw error;
  } finally {
    const logPayload = {
      event: "admin.middleware.complete",
      environment: resolveEnvironment(),
      requestId: securityContext.requestId,
      method: request.method,
      url: request.nextUrl.pathname,
      durationMs: Date.now() - startedAt,
    } as const;

    console.log(JSON.stringify(scrubPII(logPayload)));
  }
};

export const middleware = withSentryMiddleware(middlewareImpl, {
  captureResponse: true,
  waitForTransaction: true,
});

Sentry.setTag("middleware", "admin");

export const config = {
  matcher: [
    // Run middleware on everything EXCEPT these paths
    "/((?!_next/static|_next/image|favicon.ico|icons/|robots.txt|manifest.json|manifest.webmanifest|service-worker.js|assets|offline|api).*)",
  ],
};<|MERGE_RESOLUTION|>--- conflicted
+++ resolved
@@ -80,7 +80,6 @@
   });
 
   try {
-<<<<<<< HEAD
     const requestId = requestHeaders.get("x-request-id") ?? createRequestId();
 
     let response: NextResponse | null = null;
@@ -136,15 +135,6 @@
     if (!response.headers.has("X-Request-ID")) {
       response.headers.set("X-Request-ID", requestId);
     }
-=======
-    const response = NextResponse.next({
-      request: {
-        headers: securityContext.requestHeaders,
-      },
-    });
-
-    securityContext.applyResponseHeaders(response.headers);
->>>>>>> e7d9c98f
 
     return response;
   } catch (error) {
