--- conflicted
+++ resolved
@@ -9,24 +9,11 @@
 
 interface PlaywrightPage {
   goto: (url: string) => Promise<void>;
-<<<<<<< HEAD
   getByRole: (...args: unknown[]) => PlaywrightLocator;
   getByLabel: (...args: unknown[]) => PlaywrightLocator;
   getByText: (...args: unknown[]) => PlaywrightLocator;
   getByTestId: (testId: string) => PlaywrightLocator;
   locator: (selector: string) => PlaywrightLocator;
-=======
-  getByRole: (...args: unknown[]) => {
-    toBeVisible: () => Promise<void>;
-    click: () => Promise<void>;
-    fill: (value: string) => Promise<void>;
-  };
-  getByLabel: (...args: unknown[]) => {
-    toBeVisible: () => Promise<void>;
-    fill: (value: string) => Promise<void>;
-  };
-  getByText: (...args: unknown[]) => { toBeVisible: () => Promise<void> };
->>>>>>> 41ca538a
   waitForSelector: (...args: unknown[]) => Promise<void>;
   evaluate: <T>(callback: () => T) => Promise<T>;
 }
@@ -43,14 +30,8 @@
   }
 
   export interface TestHooks {
-<<<<<<< HEAD
     beforeEach: (callback: (fixtures: { request: APIRequestContext }) => Promise<unknown> | unknown) => void;
     afterEach: (callback: (fixtures: { request: APIRequestContext }) => Promise<unknown> | unknown) => void;
-=======
-    beforeEach: (
-      callback: (fixtures: { request: APIRequestContext }) => Promise<unknown> | unknown
-    ) => void;
->>>>>>> 41ca538a
     describe: (title: string, callback: () => void) => void;
   }
 
@@ -62,12 +43,5 @@
   export type Page = PlaywrightPage;
 
   export const test: TestFn & TestHooks;
-<<<<<<< HEAD
   export const expect: (locator: PlaywrightLocator | unknown) => PlaywrightLocator;
-=======
-  export const expect: (...args: unknown[]) => {
-    toBeVisible: () => Promise<void>;
-    toBeEnabled: () => Promise<void>;
-  };
->>>>>>> 41ca538a
 }