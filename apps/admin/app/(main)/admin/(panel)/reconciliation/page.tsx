import { GradientHeader } from "@/components/ui/gradient-header";
import { GlassCard } from "@/components/ui/glass-card";
import { StatusChip } from "@/components/common/status-chip";
import { StatementImportWizard } from "@/components/ikimina/statement-import-wizard";
import { ReconciliationTable, type ReconciliationRow } from "@/components/recon/reconciliation-table";
import { SmsInboxPanel } from "@/components/recon/sms-inbox-panel";
import { AutomationHealthBanner } from "@/components/recon/automation-health-banner";
import { Trans } from "@/components/common/trans";
import { requireUserAndProfile } from "@/lib/auth";
import { createSupabaseServiceRoleClient } from "@/lib/supabaseServer";
import {
  resolveTenantScope,
  resolveTenantScopeSearchParams,
  type TenantScopeSearchParamsInput,
} from "@/lib/admin/scope";
import { canImportStatements, canReconcilePayments, isSystemAdmin } from "@/lib/permissions";
import type { Database } from "@/lib/supabase/types";
import { getAutomationHealthStub } from "@/lib/e2e/automation-health-store";

const EXCEPTION_STATUSES = ["UNALLOCATED", "PENDING", "REJECTED"] as const;

const parseSmsJson = (value: unknown): Record<string, unknown> | null => {
  if (!value) return null;
  if (typeof value === "object" && value !== null && !Array.isArray(value)) {
    return value as Record<string, unknown>;
  }
  if (typeof value === "string") {
    try {
      const parsed = JSON.parse(value);
      if (parsed && typeof parsed === "object" && !Array.isArray(parsed)) {
        return parsed as Record<string, unknown>;
      }
    } catch (error) {
      console.warn("Unable to parse SMS JSON string", error);
    }
  }
  return null;
};

interface ReconciliationPageProps {
  searchParams?: TenantScopeSearchParamsInput;
}

export default async function AdminReconciliationPage({ searchParams }: ReconciliationPageProps) {
  const { profile } = await requireUserAndProfile();
  const resolvedSearchParams = await resolveTenantScopeSearchParams(searchParams);
  const scope = resolveTenantScope(profile, resolvedSearchParams);
  const supabase = createSupabaseServiceRoleClient("admin/panel/reconciliation");

  type PaymentRow = Database["app"]["Tables"]["payments"]["Row"] & {
    source: {
      raw_text: string | null;
      parsed_json: Database["app"]["Tables"]["sms_inbox"]["Row"]["parsed_json"];
      msisdn: string | null;
      received_at: string | null;
    } | null;
  };

  let paymentsQuery = supabase
    .schema("app")
    .from("payments")
    .select("id, sacco_id, ikimina_id, member_id, msisdn, reference, amount, occurred_at, status, source:sms_inbox(raw_text, parsed_json, msisdn, received_at)")
    .in("status", EXCEPTION_STATUSES)
    .order("occurred_at", { ascending: false })
    .limit(50);

  if (!scope.includeAll && scope.saccoId) {
    paymentsQuery = paymentsQuery.eq("sacco_id", scope.saccoId);
  }

  const { data: payments, error: paymentsError } = await paymentsQuery.returns<PaymentRow[]>();

  if (paymentsError) {
    throw paymentsError;
  }

  const exceptionRows: ReconciliationRow[] = ((payments ?? []) as PaymentRow[]).map((row) => ({
    ...row,
    source: row.source
      ? {
          raw_text: row.source.raw_text ?? "",
          parsed_json: row.source.parsed_json,
          msisdn: row.source.msisdn,
          received_at: row.source.received_at ?? "",
        }
      : null,
  }));

  let smsQuery = supabase
    .schema("app")
    .from("sms_inbox")
    .select("id, raw_text, parsed_json, msisdn, received_at, status, confidence, error, sacco_id")
    .order("received_at", { ascending: false })
    .limit(60);

  if (!scope.includeAll && scope.saccoId) {
    smsQuery = smsQuery.eq("sacco_id", scope.saccoId);
  }

  const { data: smsEntries, error: smsError } = await smsQuery;

  if (smsError) {
    throw smsError;
  }

  const automationStub = getAutomationHealthStub();

  let pollerIssues: Parameters<typeof AutomationHealthBanner>[0]["pollers"] = [];
  let gatewayIssues: Parameters<typeof AutomationHealthBanner>[0]["gateways"] = [];

  if (automationStub) {
    pollerIssues = automationStub.pollers.map((item) => ({
      id: item.id,
      name: item.displayName,
      status: item.status,
      lastPolledAt: item.lastPolledAt ?? null,
      lastError: item.lastError ?? null,
      latencyMs: item.lastLatencyMs ?? null,
    }));
    gatewayIssues = automationStub.gateways.map((item) => ({
      id: item.id,
      name: item.displayName,
      status: item.status,
      lastHeartbeatAt: item.lastHeartbeatAt ?? null,
      lastError: item.lastError ?? null,
      latencyMs: item.lastLatencyMs ?? null,
    }));
  } else {
<<<<<<< HEAD
    // eslint-disable-next-line react-hooks/purity -- Server component: Date.now() is safe here
    const now = Date.now();
    const pollerStaleThreshold = now - 15 * 60 * 1000;
    const gatewayStaleThreshold = now - 10 * 60 * 1000;

    const [pollerRows, gatewayRows] = await Promise.all([
      supabase
        .schema("app")
        .from("momo_statement_pollers")
        .select("id, display_name, status, last_polled_at, last_error, last_latency_ms")
        .order("display_name", { ascending: true }),
      supabase
=======
    // Define types for app schema tables not in generated types
    type MomoStatementPoller = {
      id: string;
      display_name: string | null;
      status: string | null;
      last_polled_at: string | null;
      last_error: string | null;
      last_latency_ms: number | null;
    };

    type SmsGatewayEndpoint = {
      id: string;
      display_name: string | null;
      status: string | null;
      last_status: string | null;
      last_heartbeat_at: string | null;
      last_error: string | null;
      last_latency_ms: number | null;
    };

    type SupabaseAppSchemaResponse<T> = {
      data: T[] | null;
      error: unknown;
    };

    type SupabaseAppSchema = {
      schema: (name: string) => {
        from: (table: string) => {
          select: (columns: string) => {
            order: (column: string, options: { ascending: boolean }) => Promise<SupabaseAppSchemaResponse<unknown>>;
          };
        };
      };
    };
    
    const [pollerRows, gatewayRows] = await Promise.all([
      (supabase as unknown as SupabaseAppSchema)
        .schema("app")
        .from("momo_statement_pollers")
        .select("id, display_name, status, last_polled_at, last_error, last_latency_ms")
        .order("display_name", { ascending: true }) as Promise<SupabaseAppSchemaResponse<MomoStatementPoller>>,
      (supabase as unknown as SupabaseAppSchema)
>>>>>>> d20d9ae2
        .schema("app")
        .from("sms_gateway_endpoints")
        .select("id, display_name, status, last_status, last_heartbeat_at, last_error, last_latency_ms")
        .order("display_name", { ascending: true }) as Promise<SupabaseAppSchemaResponse<SmsGatewayEndpoint>>,
    ]);

<<<<<<< HEAD
=======
    // Calculate thresholds at query time instead of render time
    const currentTimestamp = new Date().getTime();
    const pollerStaleThreshold = currentTimestamp - 15 * 60 * 1000;
    const gatewayStaleThreshold = currentTimestamp - 10 * 60 * 1000;

>>>>>>> d20d9ae2
    pollerIssues = (pollerRows?.data ?? [])
      .filter((row) => {
        const lastPolled = row.last_polled_at ? Date.parse(row.last_polled_at) : null;
        const stale = lastPolled ? lastPolled < pollerStaleThreshold : true;
        const hasError = Boolean(row.last_error);
        const inactive = row.status !== "ACTIVE";
        return stale || hasError || inactive;
      })
      .map((row) => ({
        id: row.id,
        name: row.display_name ?? "MoMo poller",
        status: row.status ?? "UNKNOWN",
        lastPolledAt: row.last_polled_at ?? null,
        lastError: row.last_error ?? null,
        latencyMs: row.last_latency_ms ?? null,
      }));

    gatewayIssues = (gatewayRows?.data ?? [])
      .filter((row) => {
        const lastHeartbeat = row.last_heartbeat_at ? Date.parse(row.last_heartbeat_at) : null;
        const stale = lastHeartbeat ? lastHeartbeat < gatewayStaleThreshold : true;
        const unhealthy = row.last_status !== "UP" || Boolean(row.last_error);
        const disabled = row.status !== "ACTIVE";
        return stale || unhealthy || disabled;
      })
      .map((row) => ({
        id: row.id,
        name: row.display_name ?? row.id,
        status: row.last_status ?? row.status ?? "UNKNOWN",
        lastHeartbeatAt: row.last_heartbeat_at ?? null,
        lastError: row.last_error ?? null,
        latencyMs: row.last_latency_ms ?? null,
      }));
  }

  const smsPanelItems = (smsEntries ?? []).map((item) => ({
    id: item.id,
    raw_text: item.raw_text,
    parsed_json: parseSmsJson(item.parsed_json),
    msisdn: item.msisdn,
    received_at: item.received_at,
    status: item.status ?? "UNPARSED",
    confidence: item.confidence,
    error: item.error ?? null,
  }));

  const saccoIdForWrites = scope.includeAll ? profile.sacco_id : scope.saccoId;
  const allowStatementImport = saccoIdForWrites ? canImportStatements(profile, saccoIdForWrites) : isSystemAdmin(profile);
  const allowReconciliationUpdates = saccoIdForWrites ? canReconcilePayments(profile, saccoIdForWrites) : isSystemAdmin(profile);

  return (
    <div className="space-y-8">
      <GradientHeader
        title={<Trans i18nKey="admin.reconciliation.title" fallback="Deposits & Reconciliation" />}
        subtitle={
          <Trans
            i18nKey="admin.reconciliation.subtitle"
            fallback="Manage statement ingestion, SMS parsing, and reconciliation exceptions."
            className="text-xs text-neutral-3"
          />
        }
        badge={<StatusChip tone="warning">{exceptionRows.length} pending</StatusChip>}
      />

      <AutomationHealthBanner pollers={pollerIssues} gateways={gatewayIssues} />

      <GlassCard
        title={<Trans i18nKey="admin.reconciliation.momo" fallback="MoMo statement ingest" />}
        subtitle={<Trans i18nKey="admin.reconciliation.momoSubtitle" fallback="Validate and upload statements with strict idempotency." className="text-xs text-neutral-3" />}
        actions={
          saccoIdForWrites ? (
            <StatementImportWizard
              saccoId={saccoIdForWrites}
              variant="momo"
              canImport={allowStatementImport}
              disabledReason="Read-only access"
            />
          ) : undefined
        }
      >
        {saccoIdForWrites ? (
          <div className="space-y-2 text-sm text-neutral-2">
            <p className="text-xs text-neutral-3">
              <Trans i18nKey="admin.reconciliation.momoNote1" fallback="Drag-and-drop MTN CSV exports. Parser feedback surfaces duplicates and validation errors before ingest." />
            </p>
            <p className="text-xs text-neutral-3">
              <Trans i18nKey="admin.reconciliation.momoNote2" fallback="Only validated rows reach Supabase; invalid entries remain quarantined for follow-up." />
            </p>
          </div>
        ) : (
          <p className="text-xs text-neutral-3">
            <Trans i18nKey="admin.reconciliation.assignTenant" fallback="Select a SACCO to enable statement ingestion." />
          </p>
        )}
      </GlassCard>

      <GlassCard
        title={<Trans i18nKey="admin.reconciliation.sms" fallback="SMS inbox" />}
        subtitle={<Trans i18nKey="admin.reconciliation.smsSubtitle" fallback="Latest gateway messages awaiting parser review." className="text-xs text-neutral-3" />}
      >
        <SmsInboxPanel items={smsPanelItems} />
      </GlassCard>

      <GlassCard
        title={<Trans i18nKey="admin.reconciliation.exceptions" fallback="Exceptions" />}
        subtitle={<Trans i18nKey="admin.reconciliation.exceptionsSubtitle" fallback="Resolve unmatched deposits and reconcile ledgers." className="text-xs text-neutral-3" />}
      >
        <ReconciliationTable rows={exceptionRows} saccoId={saccoIdForWrites} canWrite={allowReconciliationUpdates} />
      </GlassCard>
    </div>
  );
}<|MERGE_RESOLUTION|>--- conflicted
+++ resolved
@@ -126,7 +126,6 @@
       latencyMs: item.lastLatencyMs ?? null,
     }));
   } else {
-<<<<<<< HEAD
     // eslint-disable-next-line react-hooks/purity -- Server component: Date.now() is safe here
     const now = Date.now();
     const pollerStaleThreshold = now - 15 * 60 * 1000;
@@ -139,64 +138,12 @@
         .select("id, display_name, status, last_polled_at, last_error, last_latency_ms")
         .order("display_name", { ascending: true }),
       supabase
-=======
-    // Define types for app schema tables not in generated types
-    type MomoStatementPoller = {
-      id: string;
-      display_name: string | null;
-      status: string | null;
-      last_polled_at: string | null;
-      last_error: string | null;
-      last_latency_ms: number | null;
-    };
-
-    type SmsGatewayEndpoint = {
-      id: string;
-      display_name: string | null;
-      status: string | null;
-      last_status: string | null;
-      last_heartbeat_at: string | null;
-      last_error: string | null;
-      last_latency_ms: number | null;
-    };
-
-    type SupabaseAppSchemaResponse<T> = {
-      data: T[] | null;
-      error: unknown;
-    };
-
-    type SupabaseAppSchema = {
-      schema: (name: string) => {
-        from: (table: string) => {
-          select: (columns: string) => {
-            order: (column: string, options: { ascending: boolean }) => Promise<SupabaseAppSchemaResponse<unknown>>;
-          };
-        };
-      };
-    };
-    
-    const [pollerRows, gatewayRows] = await Promise.all([
-      (supabase as unknown as SupabaseAppSchema)
-        .schema("app")
-        .from("momo_statement_pollers")
-        .select("id, display_name, status, last_polled_at, last_error, last_latency_ms")
-        .order("display_name", { ascending: true }) as Promise<SupabaseAppSchemaResponse<MomoStatementPoller>>,
-      (supabase as unknown as SupabaseAppSchema)
->>>>>>> d20d9ae2
         .schema("app")
         .from("sms_gateway_endpoints")
         .select("id, display_name, status, last_status, last_heartbeat_at, last_error, last_latency_ms")
         .order("display_name", { ascending: true }) as Promise<SupabaseAppSchemaResponse<SmsGatewayEndpoint>>,
     ]);
 
-<<<<<<< HEAD
-=======
-    // Calculate thresholds at query time instead of render time
-    const currentTimestamp = new Date().getTime();
-    const pollerStaleThreshold = currentTimestamp - 15 * 60 * 1000;
-    const gatewayStaleThreshold = currentTimestamp - 10 * 60 * 1000;
-
->>>>>>> d20d9ae2
     pollerIssues = (pollerRows?.data ?? [])
       .filter((row) => {
         const lastPolled = row.last_polled_at ? Date.parse(row.last_polled_at) : null;
