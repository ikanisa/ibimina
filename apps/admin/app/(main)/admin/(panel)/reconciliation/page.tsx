--- conflicted
+++ resolved
@@ -161,16 +161,9 @@
       supabase
         .schema("app")
         .from("sms_gateway_endpoints")
-<<<<<<< HEAD
         .select("id, display_name, status, last_status, last_heartbeat_at, last_error, last_latency_ms")
         .order("display_name", { ascending: true })
         .returns<SmsGatewayEndpointRow[]>(),
-=======
-        .select(
-          "id, display_name, status, last_status, last_heartbeat_at, last_error, last_latency_ms"
-        )
-        .order("display_name", { ascending: true }),
->>>>>>> a6811f07
     ]);
 
     pollerIssues = (pollerRows?.data ?? [])
