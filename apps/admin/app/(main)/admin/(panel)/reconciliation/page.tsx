--- conflicted
+++ resolved
@@ -175,15 +175,10 @@
       (supabase as unknown as SupabaseAppSchema)
         .schema("app")
         .from("sms_gateway_endpoints")
-<<<<<<< HEAD
         .select(
           "id, display_name, status, last_status, last_heartbeat_at, last_error, last_latency_ms"
         )
         .order("display_name", { ascending: true }),
-=======
-        .select("id, display_name, status, last_status, last_heartbeat_at, last_error, last_latency_ms")
-        .order("display_name", { ascending: true }) as Promise<SupabaseAppSchemaResponse<SmsGatewayEndpoint>>,
->>>>>>> d20d9ae2
     ]);
 
     // Calculate thresholds at query time instead of render time
