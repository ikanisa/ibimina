import { GradientHeader } from "@/components/ui/gradient-header";
import { GlassCard } from "@/components/ui/glass-card";
import { StatusChip } from "@/components/common/status-chip";
import { SaccoRegistryManager } from "@/components/admin/sacco-registry-manager";
import { FinancialInstitutionManager } from "@/components/admin/financial-institution-manager";
import { MomoCodeTable } from "@/components/admin/momo-code-table";
import { requireUserAndProfile } from "@/lib/auth";
import { createSupabaseServiceRoleClient } from "@/lib/supabaseServer";
import {
  resolveTenantScope,
  resolveTenantScopeSearchParams,
  type TenantScopeSearchParamsInput,
} from "@/lib/admin/scope";
import { isMissingRelationError } from "@/lib/supabase/errors";
import { Trans } from "@/components/common/trans";
import type { Database } from "@/lib/supabase/types";
import type { SaccoSearchResult } from "@/components/saccos/sacco-search-combobox";

interface SaccosPageProps {
  searchParams?: TenantScopeSearchParamsInput;
}

export default async function SaccosPage({ searchParams }: SaccosPageProps) {
  const { profile } = await requireUserAndProfile();
  const resolvedSearchParams = await resolveTenantScopeSearchParams(searchParams);
  const scope = resolveTenantScope(profile, resolvedSearchParams);
  const supabase = createSupabaseServiceRoleClient("admin/panel/saccos");

  let saccoQuery = supabase
    .schema("app")
    .from("saccos")
    .select("id, name, district, province, sector, status, email, category, logo_url, sector_code, district_org_id")
    .order("name", { ascending: true });

  if (!scope.includeAll && scope.saccoId) {
    saccoQuery = saccoQuery.eq("id", scope.saccoId);
  }

  const { data: saccoRows, error } = await saccoQuery;

  if (error) {
    throw error;
  }

  const saccos = (saccoRows ?? []) as Array<
    Pick<
      Database["app"]["Tables"]["saccos"]["Row"],
<<<<<<< HEAD
      "id" | "name" | "district" | "province" | "category" | "status" | "email" | "sector_code" | "sector" | "logo_url" | "district_org_id"
=======
      | "id"
      | "name"
      | "district"
      | "province"
      | "category"
      | "status"
      | "email"
      | "sector_code"
      | "sector"
      | "logo_url"
>>>>>>> 87194f23
    >
  >;

  const saccoOptions: SaccoSearchResult[] = saccos.map((row) => ({
    id: row.id,
    name: row.name ?? "Unnamed SACCO",
    district: row.district ?? "",
    province: row.province ?? "",
    category: row.category ?? "",
  }));

  let financialInstitutions: Database["app"]["Tables"]["financial_institutions"]["Row"][] = [];
  let momoCodes: Database["app"]["Tables"]["momo_codes"]["Row"][] = [];
  let districtMomoMap: Record<
    string,
    { code: string; provider: string; account_name: string | null }
  > = {};
  let districtOptions: string[] = [];
  let providerOptions: string[] = [];

  if (profile.role === "SYSTEM_ADMIN") {
    const [institutionsResponse, momoCodesResponse] = await Promise.all([
      supabase
        .schema("app")
        .from("financial_institutions")
        .select("id, name, kind, district, sacco_id, metadata, created_at, updated_at")
        .order("name", { ascending: true }),
      supabase
        .schema("app")
        .from("momo_codes")
        .select(
          "id, provider, district, code, account_name, description, metadata, created_at, updated_at"
        )
        .order("district", { ascending: true }),
    ]);

    if (institutionsResponse.error && !isMissingRelationError(institutionsResponse.error)) {
      throw institutionsResponse.error;
    }
    if (momoCodesResponse.error && !isMissingRelationError(momoCodesResponse.error)) {
      throw momoCodesResponse.error;
    }

    financialInstitutions = (institutionsResponse.data ??
      []) as Database["app"]["Tables"]["financial_institutions"]["Row"][];
    momoCodes = (momoCodesResponse.data ?? []) as Database["app"]["Tables"]["momo_codes"]["Row"][];

    districtMomoMap = momoCodes.reduce<
      Record<string, { code: string; provider: string; account_name: string | null }>
    >((acc, code) => {
      const key = (code.district ?? "").toUpperCase();
      if (!key) return acc;
      acc[key] = {
        code: code.code,
        provider: code.provider,
        account_name: code.account_name,
      };
      return acc;
    }, {});

    const districtSet = new Set<string>();
    saccos.forEach((row) => {
      if (row.district) districtSet.add(row.district.toUpperCase());
    });
    financialInstitutions.forEach((row) => {
      if (row.district) districtSet.add(row.district.toUpperCase());
    });
    momoCodes.forEach((row) => {
      if (row.district) districtSet.add(row.district.toUpperCase());
    });
    districtOptions = Array.from(districtSet).sort((a, b) => a.localeCompare(b));
    providerOptions = Array.from(new Set(momoCodes.map((row) => row.provider ?? "")))
      .filter(Boolean)
      .sort();
  }

  return (
    <div className="space-y-8">
      <GradientHeader
        title={<Trans i18nKey="admin.saccos.title" fallback="SACCO registry" />}
        subtitle={
          <Trans
            i18nKey="admin.saccos.subtitle"
            fallback="Manage onboarding, contact details, and compliance for each SACCO tenant."
            className="text-xs text-neutral-3"
          />
        }
        badge={<StatusChip tone="info">{scope.includeAll ? saccos.length : 1} tenants</StatusChip>}
      />

      {profile.role === "SYSTEM_ADMIN" && saccos.some((s) => !s.district_org_id) && (
        <div className="rounded-2xl border border-amber-400/30 bg-amber-500/10 p-4 text-sm text-amber-100">
          <p className="mb-2 font-medium">Some SACCOs are missing a formal District assignment</p>
          <ul className="mb-3 list-inside list-disc space-y-1">
            {saccos
              .filter((s) => !s.district_org_id)
              .slice(0, 8)
              .map((s) => (
                <li key={s.id} className="flex items-center gap-3">
                  <span className="flex-1">{s.name ?? s.id} {s.district ? `• District: ${s.district}` : ""}</span>
                  <form
                    action={async () => {
                      'use server';
                      const res = await fetch(`${process.env.NEXT_PUBLIC_BASE_URL ?? ''}/api/admin/saccos/fix-district`, {
                        method: 'PATCH',
                        headers: { 'Content-Type': 'application/json' },
                        body: JSON.stringify({ sacco_id: s.id }),
                      });
                    }}
                  >
                    <button type="submit" className="rounded-lg border border-amber-300/40 px-2 py-1 text-xs text-amber-100">Fix</button>
                  </form>
                </li>
              ))}
          </ul>
          <p className="text-xs opacity-90">
            Use the District field in the registry editor below; we auto-create and link the hidden organization entry when you save.
          </p>
        </div>
      )}

      {profile.role === "SYSTEM_ADMIN" ? (
        <>
          <GlassCard
            title={<Trans i18nKey="admin.saccos.registry" fallback="Registry" />}
            subtitle={
              <Trans
                i18nKey="admin.saccos.registrySubtitle"
                fallback="Create, edit, or deactivate SACCO tenants."
                className="text-xs text-neutral-3"
              />
            }
          >
            <SaccoRegistryManager initialSaccos={saccos} districtMomoMap={districtMomoMap} />
          </GlassCard>

          <GlassCard
            title={
              <Trans
                i18nKey="admin.financialInstitutions.title"
                fallback="Financial institutions"
              />
            }
            subtitle={
              <Trans
                i18nKey="admin.financialInstitutions.subtitle"
                fallback="Catalogue partner financial institutions and link them to SACCO tenants."
                className="text-xs text-neutral-3"
              />
            }
          >
            <FinancialInstitutionManager
              initialInstitutions={financialInstitutions}
              saccoOptions={saccoOptions}
              districtOptions={districtOptions}
            />
          </GlassCard>

          <GlassCard
            title={<Trans i18nKey="admin.momoCodes.title" fallback="MoMo codes" />}
            subtitle={
              <Trans
                i18nKey="admin.momoCodes.subtitle"
                fallback="Manage mobile money merchant codes by district to automate USSD instructions."
                className="text-xs text-neutral-3"
              />
            }
          >
            <MomoCodeTable
              initialCodes={momoCodes}
              providerOptions={providerOptions}
              districtOptions={districtOptions}
            />
          </GlassCard>
        </>
      ) : (
        <GlassCard
          title={<Trans i18nKey="admin.saccos.readonly" fallback="Tenant details" />}
          subtitle={
            <Trans
              i18nKey="admin.saccos.readonlySubtitle"
              fallback="Read-only metadata for your assigned SACCO."
              className="text-xs text-neutral-3"
            />
          }
        >
          <dl className="grid gap-4 sm:grid-cols-2">
            {saccos.map((sacco) => (
              <div key={sacco.id} className="rounded-2xl border border-white/10 bg-white/5 p-4">
                <p className="text-xs uppercase tracking-[0.3em] text-neutral-2">
                  {sacco.sector_code}
                </p>
                <p className="mt-2 text-lg font-semibold text-neutral-0">{sacco.name}</p>
                <p className="text-xs text-neutral-3">
                  {sacco.district}, {sacco.province}
                </p>
                <p className="text-xs text-neutral-2">{sacco.category}</p>
                <StatusChip tone={sacco.status === "ACTIVE" ? "success" : "warning"}>
                  {sacco.status}
                </StatusChip>
              </div>
            ))}
          </dl>
        </GlassCard>
      )}
    </div>
  );
}<|MERGE_RESOLUTION|>--- conflicted
+++ resolved
@@ -45,20 +45,7 @@
   const saccos = (saccoRows ?? []) as Array<
     Pick<
       Database["app"]["Tables"]["saccos"]["Row"],
-<<<<<<< HEAD
       "id" | "name" | "district" | "province" | "category" | "status" | "email" | "sector_code" | "sector" | "logo_url" | "district_org_id"
-=======
-      | "id"
-      | "name"
-      | "district"
-      | "province"
-      | "category"
-      | "status"
-      | "email"
-      | "sector_code"
-      | "sector"
-      | "logo_url"
->>>>>>> 87194f23
     >
   >;
 
