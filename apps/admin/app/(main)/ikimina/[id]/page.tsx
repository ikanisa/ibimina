import { notFound } from "next/navigation";
import { requireUserAndProfile } from "@/lib/auth";
import { createSupabaseServerClient } from "@/lib/supabase/server";
import { IkiminaDetailTabs } from "@/components/ikimina/ikimina-detail-tabs";
import type { Database } from "@/lib/supabase/types";
import { hasSaccoReadAccess } from "@/lib/permissions";

type PageProps = {
  params: Promise<{ id: string }>;
};

export default async function IkiminaDetailPage({ params }: PageProps) {
  const { id } = await params;
  const { profile } = await requireUserAndProfile();
  const supabase = await createSupabaseServerClient();

  const { data: group, error } = await supabase
    .schema("app")
    .from("ikimina")
<<<<<<< HEAD
    .select("id, name, code, status, type, sacco_id, settings_json")
=======
    .select(
      "id, name, code, status, type, sacco_id, settings_json, saccos(name, district, province)"
    )
>>>>>>> 87194f23
    .eq("id", id)
    .maybeSingle();

  if (error) throw error;
  if (!group) notFound();

  type GroupRow = Database["app"]["Tables"]["ikimina"]["Row"] & {
    saccos: { name: string | null; district: string | null; province: string | null } | null;
  };

  const resolvedGroup = group as GroupRow;

  if (!hasSaccoReadAccess(profile, resolvedGroup.sacco_id)) notFound();

  const [membersRes, paymentsRes, membersCountRes] = await Promise.all([
    supabase
      .from("ikimina_members_public")
      .select("id, full_name, member_code, msisdn, status, joined_at, ikimina_id")
      .eq("ikimina_id", id)
      .order("joined_at", { ascending: false }),
    supabase
      .schema("app")
      .from("payments")
      .select("*")
      .eq("ikimina_id", id)
      .order("occurred_at", { ascending: false })
      .limit(200),
    supabase
      .from("ikimina_members_public")
      .select("id", { count: "exact", head: true })
      .eq("ikimina_id", id),
  ]);

  if (membersRes.error) throw membersRes.error;
  if (paymentsRes.error) throw paymentsRes.error;
  if (membersCountRes.error) throw membersCountRes.error;

  type MemberRow = Database["public"]["Views"]["ikimina_members_public"]["Row"];
  type PaymentRow = Database["app"]["Tables"]["payments"]["Row"];

  const payments = (paymentsRes.data ?? []) as PaymentRow[];
  const members = (membersRes.data ?? []) as MemberRow[];

  const now = new Date();
  const startOfMonth = new Date(now.getFullYear(), now.getMonth(), 1);
  const postedStatuses = new Set(["POSTED", "SETTLED"]);

  const postedPayments = payments.filter((payment) => postedStatuses.has(payment.status));
  const monthTotal = postedPayments
    .filter((payment) => new Date(payment.occurred_at) >= startOfMonth)
    .reduce((acc, payment) => acc + payment.amount, 0);

  const unallocatedCount = payments.filter((payment) => payment.status === "UNALLOCATED").length;
  const onTimeRate =
    payments.length === 0 ? 100 : Math.round((postedPayments.length / payments.length) * 100);
  const lastDepositAt = postedPayments[0]?.occurred_at ?? null;
  const activeMembers = members.filter((member) => member.status === "ACTIVE").length;

  const monthlySummaryMap = new Map<
    string,
    {
      label: string;
      postedTotal: number;
      unallocatedTotal: number;
      transactionCount: number;
      timestamp: number;
    }
  >();

  payments.forEach((payment) => {
    const occurred = new Date(payment.occurred_at);
    const monthKey = `${occurred.getFullYear()}-${String(occurred.getMonth() + 1).padStart(2, "0")}`;
    const existing = monthlySummaryMap.get(monthKey) ?? {
      label: occurred.toLocaleString("en-US", { month: "short", year: "numeric" }),
      postedTotal: 0,
      unallocatedTotal: 0,
      transactionCount: 0,
      timestamp: occurred.getTime(),
    };

    if (postedStatuses.has(payment.status)) {
      existing.postedTotal += payment.amount;
    }

    if (payment.status === "UNALLOCATED") {
      existing.unallocatedTotal += payment.amount;
    }

    existing.transactionCount += 1;
    monthlySummaryMap.set(monthKey, existing);
  });

  const statements = Array.from(monthlySummaryMap.values()).sort(
    (a, b) => b.timestamp - a.timestamp
  );

  const recentTotal = postedPayments.reduce((acc, payment) => acc + payment.amount, 0);

  const { data: historyRows } = await supabase
    .schema("app")
    .from("audit_logs")
    .select("id, action, created_at, diff, actor")
    .eq("entity", "ibimina")
    .eq("entity_id", id)
    .order("created_at", { ascending: false })
    .limit(5);

  const typedHistory = (historyRows ?? []) as Array<{
    id: string;
    action: string;
    created_at: string | null;
    diff: Record<string, unknown> | null;
    actor: string | null;
  }>;

  const actorIds = Array.from(
    new Set(typedHistory.map((row) => row.actor).filter((value): value is string => Boolean(value)))
  );
  let actorMap = new Map<string, string | null>();
  if (actorIds.length > 0) {
    const { data: actors } = await supabase.from("users").select("id, email").in("id", actorIds);
    if (actors) {
      actorMap = new Map(
        actors.map((row: { id: string; email: string | null }) => [row.id, row.email])
      );
    }
  }

  const history = typedHistory.map((row) => ({
    id: row.id,
    action: row.action,
    actorLabel: row.actor ? (actorMap.get(row.actor) ?? row.actor) : "System",
    createdAt: row.created_at ?? new Date().toISOString(),
    diff: (row.diff as Record<string, unknown> | null) ?? null,
  }));

  return (
    <IkiminaDetailTabs
      detail={{
        id: resolvedGroup.id,
        name: resolvedGroup.name,
        code: resolvedGroup.code,
        status: resolvedGroup.status,
        type: resolvedGroup.type,
        saccoName: resolvedGroup.saccos?.name ?? null,
        saccoDistrict: resolvedGroup.saccos?.district ?? null,
        saccoId: resolvedGroup.sacco_id,
        settings: resolvedGroup.settings_json as Record<string, unknown> | null,
        membersCount: membersCountRes.count ?? members.length,
        recentTotal,
        analytics: {
          monthTotal,
          onTimeRate,
          unallocatedCount,
          lastDepositAt,
          activeMembers,
          totalMembers: members.length,
        },
      }}
      members={members}
      payments={payments}
      statements={statements}
      history={history}
    />
  );
}<|MERGE_RESOLUTION|>--- conflicted
+++ resolved
@@ -17,13 +17,7 @@
   const { data: group, error } = await supabase
     .schema("app")
     .from("ikimina")
-<<<<<<< HEAD
     .select("id, name, code, status, type, sacco_id, settings_json")
-=======
-    .select(
-      "id, name, code, status, type, sacco_id, settings_json, saccos(name, district, province)"
-    )
->>>>>>> 87194f23
     .eq("id", id)
     .maybeSingle();
 
