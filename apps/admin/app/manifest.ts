import type { MetadataRoute } from "next";

export default function manifest(): MetadataRoute.Manifest {
  return {
    name: "Ibimina Staff Console",
    short_name: "Ibimina",
    start_url: "/",
    scope: "/",
    display: "standalone",
    background_color: "#0b1020",
    theme_color: "#0b1020",
    description: "A fast, installable PWA for Umurenge SACCO ibimina staff hosted on Node.",
    icons: [
<<<<<<< HEAD
      { src: '/icons/icon-192.png', sizes: '192x192', type: 'image/png', purpose: 'any maskable' },
      { src: '/icons/icon-512.png', sizes: '512x512', type: 'image/png', purpose: 'any maskable' },
      { src: '/icons/icon-1024.png', sizes: '1024x1024', type: 'image/png', purpose: 'any' }
    ],
    shortcuts: [
      {
        name: 'Dashboard',
        short_name: 'Dashboard',
        description: 'View SACCO operations dashboard',
        url: '/dashboard',
        icons: [{ src: '/icons/icon-192.png', sizes: '192x192' }]
      },
      {
        name: 'Groups',
        short_name: 'Groups',
        description: 'Manage Ikimina groups',
        url: '/groups',
        icons: [{ src: '/icons/icon-192.png', sizes: '192x192' }]
      },
      {
        name: 'Reports',
        short_name: 'Reports',
        description: 'View financial reports',
        url: '/reports',
        icons: [{ src: '/icons/icon-192.png', sizes: '192x192' }]
      }
    ]
  }
=======
      { src: "/icons/icon-192.png", sizes: "192x192", type: "image/png" },
      { src: "/icons/icon-512.png", sizes: "512x512", type: "image/png" },
      { src: "/icons/icon-1024.png", sizes: "1024x1024", type: "image/png" },
    ],
  };
>>>>>>> 70314b3d
}<|MERGE_RESOLUTION|>--- conflicted
+++ resolved
@@ -11,7 +11,6 @@
     theme_color: "#0b1020",
     description: "A fast, installable PWA for Umurenge SACCO ibimina staff hosted on Node.",
     icons: [
-<<<<<<< HEAD
       { src: '/icons/icon-192.png', sizes: '192x192', type: 'image/png', purpose: 'any maskable' },
       { src: '/icons/icon-512.png', sizes: '512x512', type: 'image/png', purpose: 'any maskable' },
       { src: '/icons/icon-1024.png', sizes: '1024x1024', type: 'image/png', purpose: 'any' }
@@ -40,11 +39,4 @@
       }
     ]
   }
-=======
-      { src: "/icons/icon-192.png", sizes: "192x192", type: "image/png" },
-      { src: "/icons/icon-512.png", sizes: "512x512", type: "image/png" },
-      { src: "/icons/icon-1024.png", sizes: "1024x1024", type: "image/png" },
-    ],
-  };
->>>>>>> 70314b3d
 }