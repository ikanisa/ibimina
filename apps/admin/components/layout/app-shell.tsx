--- conflicted
+++ resolved
@@ -28,19 +28,10 @@
 } from "@/src/components/common/CommandPalette";
 import { OfflineQueueIndicator } from "@/components/system/offline-queue-indicator.ssr-wrapper";
 import { SignOutButton } from "@/components/auth/sign-out-button";
-<<<<<<< HEAD
 import { NetworkStatusIndicator } from "@/components/system/network-status-indicator";
 import { OfflineBanner } from "@/components/system/offline-banner";
 import { QueuedSyncSummary } from "@/components/system/queued-sync-summary";
 import { OfflineConflictDialog } from "@/components/system/offline-conflict-dialog";
-=======
-import { AssistantProvider } from "@/providers/assistant-provider";
-import {
-  AssistantLauncher,
-  AssistantVisibilityToggle,
-  AtlasAssistantSidebar,
-} from "@/components/assistant/atlas-assistant-sidebar";
->>>>>>> 8787309d
 
 interface AppShellProps {
   children: React.ReactNode;
@@ -454,7 +445,6 @@
                               className="relative h-4 w-4 transition-transform group-hover:scale-110"
                               aria-hidden="true"
                             />
-<<<<<<< HEAD
                           )}
 
                           <Icon
@@ -492,9 +482,6 @@
                 <div className="hidden md:block">
                   <LanguageSwitcher className="text-xs font-semibold" />
                 </div>
-=======
-                            <span className="relative leading-none">{primary}</span>
->>>>>>> 8787309d
 
                             {badge && (
                               <span
@@ -553,7 +540,6 @@
           </nav>
         </header>
 
-<<<<<<< HEAD
       <div className="relative mx-auto flex w-full max-w-6xl flex-1 flex-col gap-6 px-4 pb-28 md:px-8">
         <OfflineBanner />
         <div className="flex flex-col gap-6 md:flex-row md:items-start">
@@ -565,14 +551,6 @@
       </div>
       <OfflineQueueIndicator />
       <OfflineConflictDialog />
-=======
-        <div className="relative mx-auto flex w-full max-w-6xl flex-1 px-4 pb-28 md:px-8">
-          <main id="main-content" className="relative z-10 flex-1">
-            {children}
-          </main>
-        </div>
-        <OfflineQueueIndicator />
->>>>>>> 8787309d
 
         <nav
           className="fixed inset-x-0 bottom-5 z-40 mx-auto flex w-[min(420px,92%)] items-center justify-between rounded-2xl border border-white/25 bg-gradient-to-br from-ink/95 to-ink/90 px-3 py-3.5 shadow-2xl backdrop-blur-xl md:hidden"
