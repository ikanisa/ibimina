--- conflicted
+++ resolved
@@ -14,7 +14,6 @@
 function getMetricMeta(event: string, t: (k: string, f?: string) => string): { title: string; desc: string; accent: MetricAccent } {
   switch (event) {
     case "sms_ingested":
-<<<<<<< HEAD
       return {
         title: t("admin.telemetry.events.smsIngested", "SMS ingested"),
         desc: t("admin.telemetry.desc.smsIngested", "Messages captured from the GSM modem."),
@@ -83,25 +82,6 @@
         desc: t("admin.telemetry.unmapped", "Unmapped event."),
         accent: "blue" as const,
       };
-=======
-      return { title: t("admin.telemetry.events.smsIngested", "SMS ingested"), desc: t("admin.telemetry.desc.smsIngested", "Messages captured from the GSM modem."), accent: "blue" };
-    case "sms_duplicates":
-      return { title: t("admin.telemetry.events.smsDuplicates", "SMS duplicates"), desc: t("admin.telemetry.desc.smsDuplicates", "Potential duplicates blocked from posting."), accent: "yellow" };
-    case "sms_reprocessed":
-      return { title: t("admin.telemetry.events.smsReprocessed", "SMS reprocessed"), desc: t("admin.telemetry.desc.smsReprocessed", "Messages retried after review or automation."), accent: "blue" };
-    case "statement_imported":
-      return { title: t("admin.telemetry.events.statementImported", "Statements imported"), desc: t("admin.telemetry.desc.statementImported", "Rows parsed via the MoMo statement wizard."), accent: "green" };
-    case "members_imported":
-      return { title: t("admin.telemetry.events.membersImported", "Members imported"), desc: t("admin.telemetry.desc.membersImported", "Roster entries synced through secure import."), accent: "green" };
-    case "payment_action":
-      return { title: t("admin.telemetry.events.paymentAction", "Payments applied"), desc: t("admin.telemetry.desc.paymentAction", "Ledger actions triggered from reconciliation."), accent: "green" };
-    case "recon_escalations":
-      return { title: t("admin.telemetry.events.reconEscalations", "Recon escalations"), desc: t("admin.telemetry.desc.reconEscalations", "Pending deposits escalated for follow-up."), accent: "yellow" };
-    case "sms_flagged":
-      return { title: t("admin.telemetry.events.smsFlagged", "SMS flagged"), desc: t("admin.telemetry.desc.smsFlagged", "Messages awaiting manual review."), accent: "yellow" };
-    default:
-      return { title: event, desc: t("admin.telemetry.unmapped", "Unmapped event."), accent: "blue" };
->>>>>>> e9d1c8c7
   }
 }
 
@@ -166,7 +146,6 @@
         const meta = getMetricMeta(metric.event, t);
         
         return (
-<<<<<<< HEAD
           <article
             key={metric.event}
             className={cn(
@@ -187,20 +166,6 @@
                 {formatDate(metric.last_occurred)}
               </span>
             </p>
-=======
-          <article key={metric.event} className="space-y-2">
-            <MetricCard
-              label={meta.title}
-              value={numberFormatter.format(metric.total ?? 0)}
-              accent={meta.accent}
-              trend={
-                <span className="text-neutral-2">
-                  {t("admin.telemetry.lastOccurred", "Last occurred ")}{formatDate(metric.last_occurred)}
-                </span>
-              }
-            />
-            <p className="pl-4 text-xs text-neutral-2">{meta.desc}</p>
->>>>>>> e9d1c8c7
           </article>
         );
       })}
