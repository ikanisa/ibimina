--- conflicted
+++ resolved
@@ -3,15 +3,8 @@
 import { useState, useTransition } from "react";
 import type { Database } from "@/lib/supabase/types";
 import { getSupabaseBrowserClient } from "@/lib/supabase/client";
-<<<<<<< HEAD
 import { SaccoSearchCombobox, type SaccoSearchResult } from "@/components/saccos/sacco-search-combobox";
 import { OrgSearchCombobox, type OrgSearchResult } from "@/components/admin/org-search-combobox";
-=======
-import {
-  SaccoSearchCombobox,
-  type SaccoSearchResult,
-} from "@/components/saccos/sacco-search-combobox";
->>>>>>> 87194f23
 import { useToast } from "@/providers/toast-provider";
 import { useTranslation } from "@/providers/i18n-provider";
 
@@ -71,14 +64,10 @@
         body: {
           email,
           role,
-<<<<<<< HEAD
           org_type: orgType,
           org_id: orgId,
           // Back-compat for older function versions
           saccoId: orgType === "SACCO" ? orgId : null,
-=======
-          saccoId: role === "SYSTEM_ADMIN" ? null : (sacco?.id ?? null),
->>>>>>> 87194f23
         },
       });
 
