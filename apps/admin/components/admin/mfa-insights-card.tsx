--- conflicted
+++ resolved
@@ -152,7 +152,6 @@
       {metrics.map((metric) => (
         <MetricCard
           key={metric.label}
-<<<<<<< HEAD
           className="rounded-2xl border border-white/10 bg-gradient-to-br from-white/10 to-transparent p-4 shadow-glass backdrop-blur"
         >
           <p className="text-xs uppercase tracking-[0.3em] text-neutral-2">{metric.label}</p>
@@ -160,11 +159,6 @@
             {numberFormatter.format(metric.value)}
           </p>
         </article>
-=======
-          label={metric.label}
-          value={numberFormatter.format(metric.value)}
-        />
->>>>>>> e9d1c8c7
       ))}
     </div>
   );
@@ -217,7 +211,6 @@
   return (
     <div className="space-y-6">
       <section className="space-y-3">
-<<<<<<< HEAD
         <header>
           <h3 className="text-lg font-semibold text-neutral-0">
             {t("admin.security.metrics.title", "Adoption summary")}
@@ -229,17 +222,10 @@
             )}
           </p>
         </header>
-=======
-        <SectionHeader
-          title={t("admin.security.metrics.title", "Adoption summary")}
-          subtitle={t("admin.security.metrics.subtitle", "Track coverage of passkeys, authenticators, and email codes.")}
-        />
->>>>>>> e9d1c8c7
         <MetricsGrid insights={insights} />
       </section>
 
       <section className="space-y-3">
-<<<<<<< HEAD
         <header>
           <h3 className="text-lg font-semibold text-neutral-0">
             {t("admin.security.laggards.title", "At-risk accounts")}
@@ -251,12 +237,6 @@
             )}
           </p>
         </header>
-=======
-        <SectionHeader
-          title={t("admin.security.laggards.title", "At-risk accounts")}
-          subtitle={t("admin.security.laggards.subtitle", "Follow up with staff who need assistance completing MFA.")}
-        />
->>>>>>> e9d1c8c7
         <RiskAccountList accounts={insights.riskAccounts} />
       </section>
 
