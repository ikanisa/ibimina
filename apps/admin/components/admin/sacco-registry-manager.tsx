--- conflicted
+++ resolved
@@ -5,28 +5,11 @@
 import { cn } from "@/lib/utils";
 import { useTranslation } from "@/providers/i18n-provider";
 import { upsertSacco, removeSacco } from "@/app/(main)/admin/actions";
-<<<<<<< HEAD
-=======
-
->>>>>>> 87194f23
 import type { Database } from "@/lib/supabase/types";
 
 type RawSaccoRow = Pick<
   Database["app"]["Tables"]["saccos"]["Row"],
-<<<<<<< HEAD
   "id" | "name" | "district" | "province" | "sector" | "status" | "email" | "category" | "logo_url" | "sector_code" | "district_org_id"
-=======
-  | "id"
-  | "name"
-  | "district"
-  | "province"
-  | "sector"
-  | "status"
-  | "email"
-  | "category"
-  | "logo_url"
-  | "sector_code"
->>>>>>> 87194f23
 >;
 
 type SaccoRow = {
