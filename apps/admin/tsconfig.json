{
  "extends": "../../tsconfig.base.json",
  "compilerOptions": {
    "paths": {
      "@/*": ["./*"],
      "@ibimina/config": ["../../packages/config/src/index.ts"],
      "@ibimina/ui": ["../../packages/ui/src/index.ts"],
      "@ibimina/core": ["../../packages/core/src/index.ts"],
      "@ibimina/testing": ["../../packages/testing/src/index.ts"]
    },
    "baseUrl": ".",
    "jsx": "preserve",
    "noImplicitAny": false
  },
  "include": [
    "app/**/*.ts",
    "app/**/*.tsx",
    "components/**/*.ts",
    "components/**/*.tsx",
    "lib/**/*.ts",
    "lib/**/*.tsx",
    "src/**/*.ts",
    "src/**/*.tsx",
    "next-env.d.ts",
    "providers/**/*.ts",
    "providers/**/*.tsx",
    "workers/**/*.ts",
    ".next/types/**/*.ts"
  ],
  "exclude": [
    "node_modules",
    ".next",
<<<<<<< HEAD
    "../../supabase"
=======
    "../../supabase/functions"
>>>>>>> 87194f23
  ]
}<|MERGE_RESOLUTION|>--- conflicted
+++ resolved
@@ -30,10 +30,6 @@
   "exclude": [
     "node_modules",
     ".next",
-<<<<<<< HEAD
     "../../supabase"
-=======
-    "../../supabase/functions"
->>>>>>> 87194f23
   ]
 }