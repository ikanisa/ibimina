export type Json = string | number | boolean | null | { [key: string]: Json | undefined } | Json[];

export type Database = {
  // Allows to automatically instantiate createClient with right options
  // instead of createClient<Database, { PostgrestVersion: 'XX' }>(URL, KEY)
  __InternalSupabase: {
    PostgrestVersion: "13.0.5";
  };
  app: {
    Tables: {
      organizations: {
        Row: {
          id: string
          type: Database["app"]["Enums"]["org_type"]
          name: string
          district_code: string | null
          parent_id: string | null
          created_at: string
        }
        Insert: {
          id?: string
          type: Database["app"]["Enums"]["org_type"]
          name: string
          district_code?: string | null
          parent_id?: string | null
          created_at?: string
        }
        Update: {
          id?: string
          type?: Database["app"]["Enums"]["org_type"]
          name?: string
          district_code?: string | null
          parent_id?: string | null
          created_at?: string
        }
        Relationships: [
          {
            foreignKeyName: "organizations_parent_id_fkey"
            columns: ["parent_id"]
            isOneToOne: false
            referencedRelation: "organizations"
            referencedColumns: ["id"]
          },
        ]
      }
      org_memberships: {
        Row: {
          user_id: string
          org_id: string
          role: Database["public"]["Enums"]["app_role"]
          created_at: string
        }
        Insert: {
          user_id: string
          org_id: string
          role: Database["public"]["Enums"]["app_role"]
          created_at?: string
        }
        Update: {
          user_id?: string
          org_id?: string
          role?: Database["public"]["Enums"]["app_role"]
          created_at?: string
        }
        Relationships: [
          {
            foreignKeyName: "org_memberships_user_id_fkey"
            columns: ["user_id"]
            isOneToOne: false
            referencedRelation: "users"
            referencedColumns: ["id"]
          },
          {
            foreignKeyName: "org_memberships_org_id_fkey"
            columns: ["org_id"]
            isOneToOne: false
            referencedRelation: "organizations"
            referencedColumns: ["id"]
          },
        ]
      }
      accounts: {
        Row: {
          balance: number | null;
          created_at: string;
          currency: string;
          id: string;
          owner_id: string | null;
          owner_type: string;
          sacco_id: string | null;
          status: string;
          updated_at: string;
        };
        Insert: {
          balance?: number | null;
          created_at?: string;
          currency?: string;
          id?: string;
          owner_id?: string | null;
          owner_type: string;
          sacco_id?: string | null;
          status?: string;
          updated_at?: string;
        };
        Update: {
          balance?: number | null;
          created_at?: string;
          currency?: string;
          id?: string;
          owner_id?: string | null;
          owner_type?: string;
          sacco_id?: string | null;
          status?: string;
          updated_at?: string;
        };
        Relationships: [
          {
            foreignKeyName: "accounts_sacco_id_fkey";
            columns: ["sacco_id"];
            isOneToOne: false;
            referencedRelation: "saccos";
            referencedColumns: ["id"];
          },
        ];
      };
      audit_logs: {
        Row: {
          action: string;
          actor: string | null;
          created_at: string;
          diff: Json | null;
          entity: string | null;
          entity_id: string | null;
          id: string;
          sacco_id: string | null;
        };
        Insert: {
          action: string;
          actor?: string | null;
          created_at?: string;
          diff?: Json | null;
          entity?: string | null;
          entity_id?: string | null;
          id?: string;
          sacco_id?: string | null;
        };
        Update: {
          action?: string;
          actor?: string | null;
          created_at?: string;
          diff?: Json | null;
          entity?: string | null;
          entity_id?: string | null;
          id?: string;
          sacco_id?: string | null;
        };
        Relationships: [
          {
            foreignKeyName: "audit_logs_sacco_id_fkey";
            columns: ["sacco_id"];
            isOneToOne: false;
            referencedRelation: "saccos";
            referencedColumns: ["id"];
          },
        ];
      };
      devices_trusted: {
        Row: {
          created_at: string;
          device_hash: string;
          device_label: string | null;
          expires_at: string;
          id: string;
          last_seen_at: string;
          metadata: Json;
          user_id: string;
        };
        Insert: {
          created_at?: string;
          device_hash: string;
          device_label?: string | null;
          expires_at?: string;
          id?: string;
          last_seen_at?: string;
          metadata?: Json;
          user_id: string;
        };
        Update: {
          created_at?: string;
          device_hash?: string;
          device_label?: string | null;
          expires_at?: string;
          id?: string;
          last_seen_at?: string;
          metadata?: Json;
          user_id?: string;
        };
        Relationships: [];
      };
      financial_institutions: {
        Row: {
          created_at: string;
          district: string;
          id: string;
          kind: Database["app"]["Enums"]["financial_institution_kind"];
          metadata: Json;
          name: string;
          sacco_id: string | null;
          updated_at: string;
        };
        Insert: {
          created_at?: string;
          district: string;
          id?: string;
          kind: Database["app"]["Enums"]["financial_institution_kind"];
          metadata?: Json;
          name: string;
          sacco_id?: string | null;
          updated_at?: string;
        };
        Update: {
          created_at?: string;
          district?: string;
          id?: string;
          kind?: Database["app"]["Enums"]["financial_institution_kind"];
          metadata?: Json;
          name?: string;
          sacco_id?: string | null;
          updated_at?: string;
        };
        Relationships: [
          {
            foreignKeyName: "financial_institutions_sacco_id_fkey";
            columns: ["sacco_id"];
            isOneToOne: true;
            referencedRelation: "saccos";
            referencedColumns: ["id"];
          },
        ];
      };
      ikimina: {
        Row: {
          code: string;
          created_at: string;
          id: string;
          name: string;
          sacco_id: string;
          settings_json: Json;
          status: string;
          type: string;
          updated_at: string;
        };
        Insert: {
          code: string;
          created_at?: string;
          id?: string;
          name: string;
          sacco_id: string;
          settings_json?: Json;
          status?: string;
          type?: string;
          updated_at?: string;
        };
        Update: {
          code?: string;
          created_at?: string;
          id?: string;
          name?: string;
          sacco_id?: string;
          settings_json?: Json;
          status?: string;
          type?: string;
          updated_at?: string;
        };
        Relationships: [
          {
            foreignKeyName: "ikimina_sacco_id_fkey";
            columns: ["sacco_id"];
            isOneToOne: false;
            referencedRelation: "saccos";
            referencedColumns: ["id"];
          },
        ];
      };
      import_files: {
        Row: {
          error: string | null;
          filename: string;
          id: string;
          sacco_id: string | null;
          status: string;
          type: string;
          uploaded_at: string;
          uploaded_by: string | null;
        };
        Insert: {
          error?: string | null;
          filename: string;
          id?: string;
          sacco_id?: string | null;
          status?: string;
          type: string;
          uploaded_at?: string;
          uploaded_by?: string | null;
        };
        Update: {
          error?: string | null;
          filename?: string;
          id?: string;
          sacco_id?: string | null;
          status?: string;
          type?: string;
          uploaded_at?: string;
          uploaded_by?: string | null;
        };
        Relationships: [
          {
            foreignKeyName: "import_files_sacco_id_fkey";
            columns: ["sacco_id"];
            isOneToOne: false;
            referencedRelation: "saccos";
            referencedColumns: ["id"];
          },
        ];
      };
      ledger_entries: {
        Row: {
          amount: number;
          created_at: string;
          credit_id: string;
          currency: string;
          debit_id: string;
          external_id: string | null;
          id: string;
          memo: string | null;
          sacco_id: string | null;
          value_date: string;
        };
        Insert: {
          amount: number;
          created_at?: string;
          credit_id: string;
          currency?: string;
          debit_id: string;
          external_id?: string | null;
          id?: string;
          memo?: string | null;
          sacco_id?: string | null;
          value_date?: string;
        };
        Update: {
          amount?: number;
          created_at?: string;
          credit_id?: string;
          currency?: string;
          debit_id?: string;
          external_id?: string | null;
          id?: string;
          memo?: string | null;
          sacco_id?: string | null;
          value_date?: string;
        };
        Relationships: [
          {
            foreignKeyName: "ledger_entries_credit_id_fkey";
            columns: ["credit_id"];
            isOneToOne: false;
            referencedRelation: "accounts";
            referencedColumns: ["id"];
          },
          {
            foreignKeyName: "ledger_entries_debit_id_fkey";
            columns: ["debit_id"];
            isOneToOne: false;
            referencedRelation: "accounts";
            referencedColumns: ["id"];
          },
          {
            foreignKeyName: "ledger_entries_sacco_id_fkey";
            columns: ["sacco_id"];
            isOneToOne: false;
            referencedRelation: "saccos";
            referencedColumns: ["id"];
          },
        ];
      };
      members: {
        Row: {
          created_at: string;
          full_name: string;
          id: string;
          ikimina_id: string;
          joined_at: string;
          member_code: string | null;
          msisdn: string;
          msisdn_encrypted: string | null;
          msisdn_hash: string | null;
          msisdn_masked: string | null;
          national_id: string | null;
          national_id_encrypted: string | null;
          national_id_hash: string | null;
          national_id_masked: string | null;
          sacco_id: string;
          status: string;
          updated_at: string;
        };
        Insert: {
          created_at?: string;
          full_name: string;
          id?: string;
          ikimina_id: string;
          joined_at?: string;
          member_code?: string | null;
          msisdn: string;
          msisdn_encrypted?: string | null;
          msisdn_hash?: string | null;
          msisdn_masked?: string | null;
          national_id?: string | null;
          national_id_encrypted?: string | null;
          national_id_hash?: string | null;
          national_id_masked?: string | null;
          sacco_id: string;
          status?: string;
          updated_at?: string;
        };
        Update: {
          created_at?: string;
          full_name?: string;
          id?: string;
          ikimina_id?: string;
          joined_at?: string;
          member_code?: string | null;
          msisdn?: string;
          msisdn_encrypted?: string | null;
          msisdn_hash?: string | null;
          msisdn_masked?: string | null;
          national_id?: string | null;
          national_id_encrypted?: string | null;
          national_id_hash?: string | null;
          national_id_masked?: string | null;
          sacco_id?: string;
          status?: string;
          updated_at?: string;
        };
        Relationships: [
          {
            foreignKeyName: "members_ikimina_id_fkey";
            columns: ["ikimina_id"];
            isOneToOne: false;
            referencedRelation: "ikimina";
            referencedColumns: ["id"];
          },
          {
            foreignKeyName: "members_sacco_id_fkey";
            columns: ["sacco_id"];
            isOneToOne: false;
            referencedRelation: "saccos";
            referencedColumns: ["id"];
          },
        ];
      };
      mfa_email_codes: {
        Row: {
          attempt_count: number;
          code_hash: string;
          consumed_at: string | null;
          created_at: string;
          expires_at: string;
          id: string;
          salt: string;
          user_id: string;
        };
        Insert: {
          attempt_count?: number;
          code_hash: string;
          consumed_at?: string | null;
          created_at?: string;
          expires_at: string;
          id?: string;
          salt: string;
          user_id: string;
        };
        Update: {
          attempt_count?: number;
          code_hash?: string;
          consumed_at?: string | null;
          created_at?: string;
          expires_at?: string;
          id?: string;
          salt?: string;
          user_id?: string;
        };
        Relationships: [];
      };
      momo_codes: {
        Row: {
          account_name: string | null;
          code: string;
          created_at: string;
          description: string | null;
          district: string;
          id: string;
          metadata: Json;
          provider: string;
          updated_at: string;
        };
        Insert: {
          account_name?: string | null;
          code: string;
          created_at?: string;
          description?: string | null;
          district: string;
          id?: string;
          metadata?: Json;
          provider?: string;
          updated_at?: string;
        };
        Update: {
          account_name?: string | null;
          code?: string;
          created_at?: string;
          description?: string | null;
          district?: string;
          id?: string;
          metadata?: Json;
          provider?: string;
          updated_at?: string;
        };
        Relationships: [];
      };
      payments: {
        Row: {
          ai_version: string | null;
          amount: number;
          channel: string;
          confidence: number | null;
          created_at: string;
          currency: string;
          id: string;
          ikimina_id: string | null;
          member_id: string | null;
          msisdn: string;
          msisdn_encrypted: string | null;
          msisdn_hash: string | null;
          msisdn_masked: string | null;
          occurred_at: string;
          reference: string | null;
          sacco_id: string;
          source_id: string | null;
          status: string;
          txn_id: string;
        };
        Insert: {
          ai_version?: string | null;
          amount: number;
          channel?: string;
          confidence?: number | null;
          created_at?: string;
          currency?: string;
          id?: string;
          ikimina_id?: string | null;
          member_id?: string | null;
          msisdn: string;
          msisdn_encrypted?: string | null;
          msisdn_hash?: string | null;
          msisdn_masked?: string | null;
          occurred_at: string;
          reference?: string | null;
          sacco_id: string;
          source_id?: string | null;
          status?: string;
          txn_id: string;
        };
        Update: {
          ai_version?: string | null;
          amount?: number;
          channel?: string;
          confidence?: number | null;
          created_at?: string;
          currency?: string;
          id?: string;
          ikimina_id?: string | null;
          member_id?: string | null;
          msisdn?: string;
          msisdn_encrypted?: string | null;
          msisdn_hash?: string | null;
          msisdn_masked?: string | null;
          occurred_at?: string;
          reference?: string | null;
          sacco_id?: string;
          source_id?: string | null;
          status?: string;
          txn_id?: string;
        };
        Relationships: [
          {
            foreignKeyName: "payments_ikimina_id_fkey";
            columns: ["ikimina_id"];
            isOneToOne: false;
            referencedRelation: "ikimina";
            referencedColumns: ["id"];
          },
          {
            foreignKeyName: "payments_member_id_fkey";
            columns: ["member_id"];
            isOneToOne: false;
            referencedRelation: "members";
            referencedColumns: ["id"];
          },
          {
            foreignKeyName: "payments_sacco_id_fkey";
            columns: ["sacco_id"];
            isOneToOne: false;
            referencedRelation: "saccos";
            referencedColumns: ["id"];
          },
          {
            foreignKeyName: "payments_source_id_fkey";
            columns: ["source_id"];
            isOneToOne: false;
            referencedRelation: "sms_inbox";
            referencedColumns: ["id"];
          },
        ];
      };
      recon_exceptions: {
        Row: {
          created_at: string;
          id: string;
          note: string | null;
          payment_id: string;
          reason: string;
          resolved_at: string | null;
          status: string;
        };
        Insert: {
          created_at?: string;
          id?: string;
          note?: string | null;
          payment_id: string;
          reason: string;
          resolved_at?: string | null;
          status?: string;
        };
        Update: {
          created_at?: string;
          id?: string;
          note?: string | null;
          payment_id?: string;
          reason?: string;
          resolved_at?: string | null;
          status?: string;
        };
        Relationships: [
          {
            foreignKeyName: "recon_exceptions_payment_id_fkey";
            columns: ["payment_id"];
            isOneToOne: false;
            referencedRelation: "payments";
            referencedColumns: ["id"];
          },
        ];
      };
      report_subscriptions: {
        Row: {
          created_at: string;
          created_by: string | null;
          delivery_day: number | null;
          delivery_hour: number;
          email: string;
          filters: Json;
          format: string;
          frequency: string;
          id: string;
          is_active: boolean;
          last_run_at: string | null;
          next_run_at: string;
          sacco_id: string;
          updated_at: string;
        };
        Insert: {
          created_at?: string;
          created_by?: string | null;
          delivery_day?: number | null;
          delivery_hour?: number;
          email: string;
          filters?: Json;
          format: string;
          frequency: string;
          id?: string;
          is_active?: boolean;
          last_run_at?: string | null;
          next_run_at?: string;
          sacco_id: string;
          updated_at?: string;
        };
        Update: {
          created_at?: string;
          created_by?: string | null;
          delivery_day?: number | null;
          delivery_hour?: number;
          email?: string;
          filters?: Json;
          format?: string;
          frequency?: string;
          id?: string;
          is_active?: boolean;
          last_run_at?: string | null;
          next_run_at?: string;
          sacco_id?: string;
          updated_at?: string;
        };
        Relationships: [
          {
            foreignKeyName: "report_subscriptions_sacco_id_fkey";
            columns: ["sacco_id"];
            isOneToOne: false;
            referencedRelation: "saccos";
            referencedColumns: ["id"];
          },
        ];
      };
      saccos: {
        Row: {
<<<<<<< HEAD
          brand_color: string | null
          category: string | null
          created_at: string
          district: string
          email: string | null
          id: string
          logo_url: string | null
          merchant_code: string | null
          metadata: Json
          name: string
          province: string | null
          search_document: unknown | null
          search_slug: string | null
          sector: string | null
          sector_code: string
          status: string
          district_org_id?: string | null
          updated_at: string
        }
        Insert: {
          brand_color?: string | null
          category?: string | null
          created_at?: string
          district: string
          email?: string | null
          id?: string
          logo_url?: string | null
          merchant_code?: string | null
          metadata?: Json
          name: string
          province?: string | null
          search_document?: unknown | null
          search_slug?: string | null
          sector?: string | null
          sector_code: string
          status?: string
          district_org_id?: string | null
          updated_at?: string
        }
        Update: {
          brand_color?: string | null
          category?: string | null
          created_at?: string
          district?: string
          email?: string | null
          id?: string
          logo_url?: string | null
          merchant_code?: string | null
          metadata?: Json
          name?: string
          province?: string | null
          search_document?: unknown | null
          search_slug?: string | null
          sector?: string | null
          sector_code?: string
          status?: string
          district_org_id?: string | null
          updated_at?: string
        }
        Relationships: [
          {
            foreignKeyName: "saccos_district_org_id_fkey"
            columns: ["district_org_id"]
            isOneToOne: false
            referencedRelation: "organizations"
            referencedColumns: ["id"]
          },
        ]
      }
=======
          brand_color: string | null;
          category: string | null;
          created_at: string;
          district: string;
          email: string | null;
          id: string;
          logo_url: string | null;
          merchant_code: string | null;
          metadata: Json;
          name: string;
          province: string | null;
          search_document: unknown | null;
          search_slug: string | null;
          sector: string | null;
          sector_code: string;
          status: string;
          updated_at: string;
        };
        Insert: {
          brand_color?: string | null;
          category?: string | null;
          created_at?: string;
          district: string;
          email?: string | null;
          id?: string;
          logo_url?: string | null;
          merchant_code?: string | null;
          metadata?: Json;
          name: string;
          province?: string | null;
          search_document?: unknown | null;
          search_slug?: string | null;
          sector?: string | null;
          sector_code: string;
          status?: string;
          updated_at?: string;
        };
        Update: {
          brand_color?: string | null;
          category?: string | null;
          created_at?: string;
          district?: string;
          email?: string | null;
          id?: string;
          logo_url?: string | null;
          merchant_code?: string | null;
          metadata?: Json;
          name?: string;
          province?: string | null;
          search_document?: unknown | null;
          search_slug?: string | null;
          sector?: string | null;
          sector_code?: string;
          status?: string;
          updated_at?: string;
        };
        Relationships: [];
      };
>>>>>>> 87194f23
      sms_inbox: {
        Row: {
          confidence: number | null;
          created_at: string;
          error: string | null;
          id: string;
          msisdn: string | null;
          msisdn_encrypted: string | null;
          msisdn_hash: string | null;
          msisdn_masked: string | null;
          parse_source: string | null;
          parsed_json: Json | null;
          raw_text: string;
          received_at: string;
          sacco_id: string | null;
          status: string;
          vendor_meta: Json | null;
        };
        Insert: {
          confidence?: number | null;
          created_at?: string;
          error?: string | null;
          id?: string;
          msisdn?: string | null;
          msisdn_encrypted?: string | null;
          msisdn_hash?: string | null;
          msisdn_masked?: string | null;
          parse_source?: string | null;
          parsed_json?: Json | null;
          raw_text: string;
          received_at: string;
          sacco_id?: string | null;
          status?: string;
          vendor_meta?: Json | null;
        };
        Update: {
          confidence?: number | null;
          created_at?: string;
          error?: string | null;
          id?: string;
          msisdn?: string | null;
          msisdn_encrypted?: string | null;
          msisdn_hash?: string | null;
          msisdn_masked?: string | null;
          parse_source?: string | null;
          parsed_json?: Json | null;
          raw_text?: string;
          received_at?: string;
          sacco_id?: string | null;
          status?: string;
          vendor_meta?: Json | null;
        };
        Relationships: [
          {
            foreignKeyName: "sms_inbox_sacco_id_fkey";
            columns: ["sacco_id"];
            isOneToOne: false;
            referencedRelation: "saccos";
            referencedColumns: ["id"];
          },
        ];
      };
      user_profiles: {
        Row: {
          created_at: string;
          role: string;
          sacco_id: string | null;
          updated_at: string;
          user_id: string;
        };
        Insert: {
          created_at?: string;
          role?: string;
          sacco_id?: string | null;
          updated_at?: string;
          user_id: string;
        };
        Update: {
          created_at?: string;
          role?: string;
          sacco_id?: string | null;
          updated_at?: string;
          user_id?: string;
        };
        Relationships: [
          {
            foreignKeyName: "user_profiles_sacco_id_fkey";
            columns: ["sacco_id"];
            isOneToOne: false;
            referencedRelation: "saccos";
            referencedColumns: ["id"];
          },
        ];
      };
    };
    Views: {
      [_ in never]: never;
    };
    Functions: {
      account_balance: {
        Args: { account_id: string };
        Returns: number;
      };
      account_sacco: {
        Args: { account_id: string };
        Returns: string;
      };
      current_role: {
        Args: Record<PropertyKey, never>;
        Returns: string;
      };
      current_sacco: {
        Args: Record<PropertyKey, never>;
        Returns: string;
      };
      is_admin: {
        Args: Record<PropertyKey, never>;
        Returns: boolean;
      };
      member_sacco: {
        Args: { member_id: string };
        Returns: string;
      };
      payment_sacco: {
        Args: { payment_id: string };
        Returns: string;
      };
    };
    Enums: {
<<<<<<< HEAD
      financial_institution_kind: "SACCO" | "MICROFINANCE" | "INSURANCE" | "OTHER"
      org_type: "SACCO" | "MFI" | "DISTRICT"
    }
=======
      financial_institution_kind: "SACCO" | "MICROFINANCE" | "INSURANCE" | "OTHER";
    };
>>>>>>> 87194f23
    CompositeTypes: {
      [_ in never]: never;
    };
  };
  app_helpers: {
    Tables: {
      [_ in never]: never;
    };
    Views: {
      [_ in never]: never;
    };
    Functions: {
      slugify: {
        Args: { input: string };
        Returns: string;
      };
    };
    Enums: {
      [_ in never]: never;
    };
    CompositeTypes: {
      [_ in never]: never;
    };
  };
  public: {
    Tables: {
      configuration: {
        Row: {
          description: string | null;
          key: string;
          updated_at: string;
          value: Json;
        };
        Insert: {
          description?: string | null;
          key: string;
          updated_at?: string;
          value?: Json;
        };
        Update: {
          description?: string | null;
          key?: string;
          updated_at?: string;
          value?: Json;
        };
        Relationships: [];
      };
      group_invites: {
        Row: {
          accepted_at: string | null;
          created_at: string | null;
          group_id: string;
          id: string;
          invitee_msisdn: string | null;
          invitee_user_id: string | null;
          status: Database["public"]["Enums"]["group_invite_status"] | null;
          token: string;
        };
        Insert: {
          accepted_at?: string | null;
          created_at?: string | null;
          group_id: string;
          id?: string;
          invitee_msisdn?: string | null;
          invitee_user_id?: string | null;
          status?: Database["public"]["Enums"]["group_invite_status"] | null;
          token: string;
        };
        Update: {
          accepted_at?: string | null;
          created_at?: string | null;
          group_id?: string;
          id?: string;
          invitee_msisdn?: string | null;
          invitee_user_id?: string | null;
          status?: Database["public"]["Enums"]["group_invite_status"] | null;
          token?: string;
        };
        Relationships: [
          {
            foreignKeyName: "group_invites_group_id_fkey";
            columns: ["group_id"];
            isOneToOne: false;
            referencedRelation: "ibimina";
            referencedColumns: ["id"];
          },
          {
            foreignKeyName: "group_invites_invitee_user_id_fkey";
            columns: ["invitee_user_id"];
            isOneToOne: false;
            referencedRelation: "users";
            referencedColumns: ["id"];
          },
        ];
      };
      ikimina: {
        Row: {
          code: string;
          created_at: string;
          id: string;
          name: string;
          sacco_id: string;
          settings: Json;
          status: string;
          type: string;
        };
        Insert: {
          code: string;
          created_at?: string;
          id?: string;
          name: string;
          sacco_id: string;
          settings?: Json;
          status?: string;
          type?: string;
        };
        Update: {
          code?: string;
          created_at?: string;
          id?: string;
          name?: string;
          sacco_id?: string;
          settings?: Json;
          status?: string;
          type?: string;
        };
        Relationships: [];
      };
      join_requests: {
        Row: {
          created_at: string | null;
          decided_at: string | null;
          decided_by: string | null;
          group_id: string;
          id: string;
          note: string | null;
          sacco_id: string;
          status: Database["public"]["Enums"]["join_request_status"] | null;
          user_id: string;
        };
        Insert: {
          created_at?: string | null;
          decided_at?: string | null;
          decided_by?: string | null;
          group_id: string;
          id?: string;
          note?: string | null;
          sacco_id: string;
          status?: Database["public"]["Enums"]["join_request_status"] | null;
          user_id: string;
        };
        Update: {
          created_at?: string | null;
          decided_at?: string | null;
          decided_by?: string | null;
          group_id?: string;
          id?: string;
          note?: string | null;
          sacco_id?: string;
          status?: Database["public"]["Enums"]["join_request_status"] | null;
          user_id?: string;
        };
        Relationships: [
          {
            foreignKeyName: "join_requests_decided_by_fkey";
            columns: ["decided_by"];
            isOneToOne: false;
            referencedRelation: "users";
            referencedColumns: ["id"];
          },
          {
            foreignKeyName: "join_requests_group_id_fkey";
            columns: ["group_id"];
            isOneToOne: false;
            referencedRelation: "ibimina";
            referencedColumns: ["id"];
          },
          {
            foreignKeyName: "join_requests_sacco_id_fkey";
            columns: ["sacco_id"];
            isOneToOne: false;
            referencedRelation: "saccos";
            referencedColumns: ["id"];
          },
          {
            foreignKeyName: "join_requests_user_id_fkey";
            columns: ["user_id"];
            isOneToOne: false;
            referencedRelation: "users";
            referencedColumns: ["id"];
          },
        ];
      };
      members: {
        Row: {
          full_name: string | null;
          id: string;
          ikimina_id: string;
          joined_at: string;
          member_code: string | null;
          msisdn: string | null;
          national_id: string | null;
          status: string;
          user_id: string | null;
        };
        Insert: {
          full_name?: string | null;
          id?: string;
          ikimina_id: string;
          joined_at?: string;
          member_code?: string | null;
          msisdn?: string | null;
          national_id?: string | null;
          status?: string;
          user_id?: string | null;
        };
        Update: {
          full_name?: string | null;
          id?: string;
          ikimina_id?: string;
          joined_at?: string;
          member_code?: string | null;
          msisdn?: string | null;
          national_id?: string | null;
          status?: string;
          user_id?: string | null;
        };
        Relationships: [
          {
            foreignKeyName: "members_ikimina_id_fkey";
            columns: ["ikimina_id"];
            isOneToOne: false;
            referencedRelation: "ikimina";
            referencedColumns: ["id"];
          },
        ];
      };
      members_app_profiles: {
        Row: {
          created_at: string | null;
          id_files: Json | null;
          id_number: string | null;
          id_type: Database["public"]["Enums"]["member_id_type"] | null;
          is_verified: boolean | null;
          lang: string | null;
          momo_msisdn: string;
          ocr_json: Json | null;
          updated_at: string | null;
          user_id: string;
          whatsapp_msisdn: string;
        };
        Insert: {
          created_at?: string | null;
          id_files?: Json | null;
          id_number?: string | null;
          id_type?: Database["public"]["Enums"]["member_id_type"] | null;
          is_verified?: boolean | null;
          lang?: string | null;
          momo_msisdn: string;
          ocr_json?: Json | null;
          updated_at?: string | null;
          user_id: string;
          whatsapp_msisdn: string;
        };
        Update: {
          created_at?: string | null;
          id_files?: Json | null;
          id_number?: string | null;
          id_type?: Database["public"]["Enums"]["member_id_type"] | null;
          is_verified?: boolean | null;
          lang?: string | null;
          momo_msisdn?: string;
          ocr_json?: Json | null;
          updated_at?: string | null;
          user_id?: string;
          whatsapp_msisdn?: string;
        };
        Relationships: [];
      };
      mfa_recovery_codes: {
        Row: {
          codes: string[];
          created_at: string;
          updated_at: string;
          user_id: string;
        };
        Insert: {
          codes?: string[];
          created_at?: string;
          updated_at?: string;
          user_id: string;
        };
        Update: {
          codes?: string[];
          created_at?: string;
          updated_at?: string;
          user_id?: string;
        };
        Relationships: [
          {
            foreignKeyName: "mfa_recovery_codes_user_id_fkey";
            columns: ["user_id"];
            isOneToOne: true;
            referencedRelation: "users";
            referencedColumns: ["id"];
          },
        ];
      };
      notification_queue: {
        Row: {
          attempts: number;
          channel: Database["public"]["Enums"]["notification_channel"];
          created_at: string;
          event: string;
          id: string;
          last_attempt_at: string | null;
          last_error: string | null;
          payload: Json;
          payment_id: string | null;
          processed_at: string | null;
          retry_after: string | null;
          sacco_id: string | null;
          scheduled_for: string;
          status: string;
          template_id: string | null;
        };
        Insert: {
          attempts?: number;
          channel?: Database["public"]["Enums"]["notification_channel"];
          created_at?: string;
          event: string;
          id?: string;
          last_attempt_at?: string | null;
          last_error?: string | null;
          payload: Json;
          payment_id?: string | null;
          processed_at?: string | null;
          retry_after?: string | null;
          sacco_id?: string | null;
          scheduled_for?: string;
          status?: string;
          template_id?: string | null;
        };
        Update: {
          attempts?: number;
          channel?: Database["public"]["Enums"]["notification_channel"];
          created_at?: string;
          event?: string;
          id?: string;
          last_attempt_at?: string | null;
          last_error?: string | null;
          payload?: Json;
          payment_id?: string | null;
          processed_at?: string | null;
          retry_after?: string | null;
          sacco_id?: string | null;
          scheduled_for?: string;
          status?: string;
          template_id?: string | null;
        };
        Relationships: [
          {
            foreignKeyName: "notification_queue_sacco_id_fkey";
            columns: ["sacco_id"];
            isOneToOne: false;
            referencedRelation: "saccos";
            referencedColumns: ["id"];
          },
          {
            foreignKeyName: "notification_queue_template_id_fkey";
            columns: ["template_id"];
            isOneToOne: false;
            referencedRelation: "sms_templates";
            referencedColumns: ["id"];
          },
        ];
      };
      notifications: {
        Row: {
          created_at: string | null;
          id: string;
          payload: Json | null;
          read_at: string | null;
          type: Database["public"]["Enums"]["notification_type"];
          user_id: string;
        };
        Insert: {
          created_at?: string | null;
          id?: string;
          payload?: Json | null;
          read_at?: string | null;
          type: Database["public"]["Enums"]["notification_type"];
          user_id: string;
        };
        Update: {
          created_at?: string | null;
          id?: string;
          payload?: Json | null;
          read_at?: string | null;
          type?: Database["public"]["Enums"]["notification_type"];
          user_id?: string;
        };
        Relationships: [];
      };
      rate_limit_counters: {
        Row: {
          hits: number;
          key: string;
          window_expires: string;
        };
        Insert: {
          hits?: number;
          key: string;
          window_expires?: string;
        };
        Update: {
          hits?: number;
          key?: string;
          window_expires?: string;
        };
        Relationships: [];
      };
      sms_templates: {
        Row: {
          body: string;
          created_at: string;
          description: string | null;
          id: string;
          is_active: boolean;
          name: string;
          sacco_id: string;
          tokens: Json;
          updated_at: string;
          version: number;
        };
        Insert: {
          body: string;
          created_at?: string;
          description?: string | null;
          id?: string;
          is_active?: boolean;
          name: string;
          sacco_id: string;
          tokens?: Json;
          updated_at?: string;
          version?: number;
        };
        Update: {
          body?: string;
          created_at?: string;
          description?: string | null;
          id?: string;
          is_active?: boolean;
          name?: string;
          sacco_id?: string;
          tokens?: Json;
          updated_at?: string;
          version?: number;
        };
        Relationships: [
          {
            foreignKeyName: "sms_templates_sacco_id_fkey";
            columns: ["sacco_id"];
            isOneToOne: false;
            referencedRelation: "saccos";
            referencedColumns: ["id"];
          },
        ];
      };
      system_metrics: {
        Row: {
          event: string;
          last_occurred: string | null;
          meta: Json | null;
          total: number;
        };
        Insert: {
          event: string;
          last_occurred?: string | null;
          meta?: Json | null;
          total?: number;
        };
        Update: {
          event?: string;
          last_occurred?: string | null;
          meta?: Json | null;
          total?: number;
        };
        Relationships: [];
      };
      trusted_devices: {
        Row: {
          created_at: string;
          device_fingerprint_hash: string;
          device_id: string;
          id: string;
          ip_prefix: string | null;
          last_used_at: string;
          user_agent_hash: string;
          user_id: string;
        };
        Insert: {
          created_at?: string;
          device_fingerprint_hash: string;
          device_id: string;
          id?: string;
          ip_prefix?: string | null;
          last_used_at?: string;
          user_agent_hash: string;
          user_id: string;
        };
        Update: {
          created_at?: string;
          device_fingerprint_hash?: string;
          device_id?: string;
          id?: string;
          ip_prefix?: string | null;
          last_used_at?: string;
          user_agent_hash?: string;
          user_id?: string;
        };
        Relationships: [
          {
            foreignKeyName: "trusted_devices_user_id_fkey";
            columns: ["user_id"];
            isOneToOne: false;
            referencedRelation: "users";
            referencedColumns: ["id"];
          },
        ];
      };
      user_saccos: {
        Row: {
          created_at: string | null;
          sacco_id: string;
          user_id: string;
        };
        Insert: {
          created_at?: string | null;
          sacco_id: string;
          user_id: string;
        };
        Update: {
          created_at?: string | null;
          sacco_id?: string;
          user_id?: string;
        };
        Relationships: [];
      };
      users: {
        Row: {
          created_at: string | null;
          email: string;
          failed_mfa_count: number;
          id: string;
          last_mfa_step: number | null;
          last_mfa_success_at: string | null;
          mfa_backup_hashes: string[];
          mfa_enabled: boolean;
          mfa_enrolled_at: string | null;
          mfa_methods: string[];
          mfa_passkey_enrolled: boolean;
          mfa_secret_enc: string | null;
          role: Database["public"]["Enums"]["app_role"];
          sacco_id: string | null;
          updated_at: string | null;
        };
        Insert: {
          created_at?: string | null;
          email: string;
          failed_mfa_count?: number;
          id: string;
          last_mfa_step?: number | null;
          last_mfa_success_at?: string | null;
          mfa_backup_hashes?: string[];
          mfa_enabled?: boolean;
          mfa_enrolled_at?: string | null;
          mfa_methods?: string[];
          mfa_passkey_enrolled?: boolean;
          mfa_secret_enc?: string | null;
          role?: Database["public"]["Enums"]["app_role"];
          sacco_id?: string | null;
          updated_at?: string | null;
        };
        Update: {
          created_at?: string | null;
          email?: string;
          failed_mfa_count?: number;
          id?: string;
          last_mfa_step?: number | null;
          last_mfa_success_at?: string | null;
          mfa_backup_hashes?: string[];
          mfa_enabled?: boolean;
          mfa_enrolled_at?: string | null;
          mfa_methods?: string[];
          mfa_passkey_enrolled?: boolean;
          mfa_secret_enc?: string | null;
          role?: Database["public"]["Enums"]["app_role"];
          sacco_id?: string | null;
          updated_at?: string | null;
        };
        Relationships: [
          {
            foreignKeyName: "users_sacco_id_fkey";
            columns: ["sacco_id"];
            isOneToOne: false;
            referencedRelation: "saccos";
            referencedColumns: ["id"];
          },
        ];
      };
      webauthn_credentials: {
        Row: {
          backed_up: boolean;
          created_at: string;
          credential_id: string;
          credential_public_key: string;
          device_type: string | null;
          friendly_name: string | null;
          id: string;
          last_used_at: string | null;
          sign_count: number;
          transports: string[];
          user_id: string;
        };
        Insert: {
          backed_up?: boolean;
          created_at?: string;
          credential_id: string;
          credential_public_key: string;
          device_type?: string | null;
          friendly_name?: string | null;
          id?: string;
          last_used_at?: string | null;
          sign_count?: number;
          transports?: string[];
          user_id: string;
        };
        Update: {
          backed_up?: boolean;
          created_at?: string;
          credential_id?: string;
          credential_public_key?: string;
          device_type?: string | null;
          friendly_name?: string | null;
          id?: string;
          last_used_at?: string | null;
          sign_count?: number;
          transports?: string[];
          user_id?: string;
        };
        Relationships: [
          {
            foreignKeyName: "webauthn_credentials_user_id_fkey";
            columns: ["user_id"];
            isOneToOne: false;
            referencedRelation: "users";
            referencedColumns: ["id"];
          },
        ];
      };
    };
    Views: {
      analytics_ikimina_monthly_mv: {
        Row: {
          active_member_count: number | null;
          code: string | null;
          contributing_members: number | null;
          ikimina_id: string | null;
          last_contribution_at: string | null;
          month_total: number | null;
          name: string | null;
          sacco_id: string | null;
          status: string | null;
          updated_at: string | null;
          refreshed_at: string | null;
        };
        Relationships: [];
      };
      analytics_member_last_payment_mv: {
        Row: {
          days_since_last: number | null;
          full_name: string | null;
          ikimina_id: string | null;
          ikimina_name: string | null;
          last_payment_at: string | null;
          member_code: string | null;
          member_id: string | null;
          msisdn: string | null;
          sacco_id: string | null;
          status: string | null;
          refreshed_at: string | null;
        };
        Relationships: [];
      };
      analytics_payment_rollups_mv: {
        Row: {
          latest_payment_at: string | null;
          month_total: number | null;
          refreshed_at: string | null;
          sacco_id: string | null;
          today_total: number | null;
          unallocated_count: number | null;
          week_total: number | null;
        };
        Relationships: [];
      };
      accounts: {
        Row: {
          balance: number | null;
          created_at: string | null;
          currency: string | null;
          id: string | null;
          owner_id: string | null;
          owner_type: string | null;
          status: string | null;
          updated_at: string | null;
        };
        Insert: {
          balance?: number | null;
          created_at?: string | null;
          currency?: string | null;
          id?: string | null;
          owner_id?: string | null;
          owner_type?: string | null;
          status?: string | null;
          updated_at?: string | null;
        };
        Update: {
          balance?: number | null;
          created_at?: string | null;
          currency?: string | null;
          id?: string | null;
          owner_id?: string | null;
          owner_type?: string | null;
          status?: string | null;
          updated_at?: string | null;
        };
        Relationships: [];
      };
      audit_logs: {
        Row: {
          action: string | null;
          actor_id: string | null;
          created_at: string | null;
          diff_json: Json | null;
          entity: string | null;
          entity_id: string | null;
          id: string | null;
          sacco_id: string | null;
        };
        Insert: {
          action?: string | null;
          actor_id?: string | null;
          created_at?: string | null;
          diff_json?: Json | null;
          entity?: string | null;
          entity_id?: string | null;
          id?: string | null;
          sacco_id?: string | null;
        };
        Update: {
          action?: string | null;
          actor_id?: string | null;
          created_at?: string | null;
          diff_json?: Json | null;
          entity?: string | null;
          entity_id?: string | null;
          id?: string | null;
          sacco_id?: string | null;
        };
        Relationships: [
          {
            foreignKeyName: "audit_logs_sacco_id_fkey";
            columns: ["sacco_id"];
            isOneToOne: false;
            referencedRelation: "saccos";
            referencedColumns: ["id"];
          },
        ];
      };
      ibimina: {
        Row: {
          code: string | null;
          created_at: string | null;
          id: string | null;
          name: string | null;
          sacco_id: string | null;
          settings_json: Json | null;
          status: string | null;
          type: string | null;
          updated_at: string | null;
        };
        Insert: {
          code?: string | null;
          created_at?: string | null;
          id?: string | null;
          name?: string | null;
          sacco_id?: string | null;
          settings_json?: Json | null;
          status?: string | null;
          type?: string | null;
          updated_at?: string | null;
        };
        Update: {
          code?: string | null;
          created_at?: string | null;
          id?: string | null;
          name?: string | null;
          sacco_id?: string | null;
          settings_json?: Json | null;
          status?: string | null;
          type?: string | null;
          updated_at?: string | null;
        };
        Relationships: [
          {
            foreignKeyName: "ikimina_sacco_id_fkey";
            columns: ["sacco_id"];
            isOneToOne: false;
            referencedRelation: "saccos";
            referencedColumns: ["id"];
          },
        ];
      };
      ikimina_members: {
        Row: {
          created_at: string | null;
          full_name: string | null;
          id: string | null;
          ikimina_id: string | null;
          joined_at: string | null;
          member_code: string | null;
          msisdn: string | null;
          msisdn_encrypted: string | null;
          msisdn_hash: string | null;
          msisdn_masked: string | null;
          national_id: string | null;
          national_id_encrypted: string | null;
          national_id_hash: string | null;
          national_id_masked: string | null;
          status: string | null;
          updated_at: string | null;
        };
        Insert: {
          created_at?: string | null;
          full_name?: string | null;
          id?: string | null;
          ikimina_id?: string | null;
          joined_at?: string | null;
          member_code?: string | null;
          msisdn?: string | null;
          msisdn_encrypted?: string | null;
          msisdn_hash?: string | null;
          msisdn_masked?: string | null;
          national_id?: string | null;
          national_id_encrypted?: string | null;
          national_id_hash?: string | null;
          national_id_masked?: string | null;
          status?: string | null;
          updated_at?: string | null;
        };
        Update: {
          created_at?: string | null;
          full_name?: string | null;
          id?: string | null;
          ikimina_id?: string | null;
          joined_at?: string | null;
          member_code?: string | null;
          msisdn?: string | null;
          msisdn_encrypted?: string | null;
          msisdn_hash?: string | null;
          msisdn_masked?: string | null;
          national_id?: string | null;
          national_id_encrypted?: string | null;
          national_id_hash?: string | null;
          national_id_masked?: string | null;
          status?: string | null;
          updated_at?: string | null;
        };
        Relationships: [
          {
            foreignKeyName: "members_ikimina_id_fkey";
            columns: ["ikimina_id"];
            isOneToOne: false;
            referencedRelation: "ibimina";
            referencedColumns: ["id"];
          },
        ];
      };
      ikimina_members_public: {
        Row: {
          full_name: string | null;
          id: string | null;
          ikimina_id: string | null;
          ikimina_name: string | null;
          joined_at: string | null;
          member_code: string | null;
          msisdn: string | null;
          national_id: string | null;
          sacco_id: string | null;
          status: string | null;
        };
        Relationships: [
          {
            foreignKeyName: "ikimina_sacco_id_fkey";
            columns: ["sacco_id"];
            isOneToOne: false;
            referencedRelation: "saccos";
            referencedColumns: ["id"];
          },
          {
            foreignKeyName: "members_ikimina_id_fkey";
            columns: ["ikimina_id"];
            isOneToOne: false;
            referencedRelation: "ibimina";
            referencedColumns: ["id"];
          },
        ];
      };
      ledger_entries: {
        Row: {
          amount: number | null;
          created_at: string | null;
          credit_id: string | null;
          currency: string | null;
          debit_id: string | null;
          external_id: string | null;
          id: string | null;
          memo: string | null;
          value_date: string | null;
        };
        Insert: {
          amount?: number | null;
          created_at?: string | null;
          credit_id?: string | null;
          currency?: string | null;
          debit_id?: string | null;
          external_id?: string | null;
          id?: string | null;
          memo?: string | null;
          value_date?: string | null;
        };
        Update: {
          amount?: number | null;
          created_at?: string | null;
          credit_id?: string | null;
          currency?: string | null;
          debit_id?: string | null;
          external_id?: string | null;
          id?: string | null;
          memo?: string | null;
          value_date?: string | null;
        };
        Relationships: [
          {
            foreignKeyName: "ledger_entries_credit_id_fkey";
            columns: ["credit_id"];
            isOneToOne: false;
            referencedRelation: "accounts";
            referencedColumns: ["id"];
          },
          {
            foreignKeyName: "ledger_entries_debit_id_fkey";
            columns: ["debit_id"];
            isOneToOne: false;
            referencedRelation: "accounts";
            referencedColumns: ["id"];
          },
        ];
      };
      payments: {
        Row: {
          ai_version: string | null;
          amount: number | null;
          channel: string | null;
          confidence: number | null;
          created_at: string | null;
          currency: string | null;
          id: string | null;
          ikimina_id: string | null;
          member_id: string | null;
          msisdn: string | null;
          msisdn_encrypted: string | null;
          msisdn_hash: string | null;
          msisdn_masked: string | null;
          occurred_at: string | null;
          reference: string | null;
          sacco_id: string | null;
          source_id: string | null;
          status: string | null;
          txn_id: string | null;
        };
        Insert: {
          ai_version?: string | null;
          amount?: number | null;
          channel?: string | null;
          confidence?: number | null;
          created_at?: string | null;
          currency?: string | null;
          id?: string | null;
          ikimina_id?: string | null;
          member_id?: string | null;
          msisdn?: string | null;
          msisdn_encrypted?: string | null;
          msisdn_hash?: string | null;
          msisdn_masked?: string | null;
          occurred_at?: string | null;
          reference?: string | null;
          sacco_id?: string | null;
          source_id?: string | null;
          status?: string | null;
          txn_id?: string | null;
        };
        Update: {
          ai_version?: string | null;
          amount?: number | null;
          channel?: string | null;
          confidence?: number | null;
          created_at?: string | null;
          currency?: string | null;
          id?: string | null;
          ikimina_id?: string | null;
          member_id?: string | null;
          msisdn?: string | null;
          msisdn_encrypted?: string | null;
          msisdn_hash?: string | null;
          msisdn_masked?: string | null;
          occurred_at?: string | null;
          reference?: string | null;
          sacco_id?: string | null;
          source_id?: string | null;
          status?: string | null;
          txn_id?: string | null;
        };
        Relationships: [
          {
            foreignKeyName: "payments_ikimina_id_fkey";
            columns: ["ikimina_id"];
            isOneToOne: false;
            referencedRelation: "ibimina";
            referencedColumns: ["id"];
          },
          {
            foreignKeyName: "payments_member_id_fkey";
            columns: ["member_id"];
            isOneToOne: false;
            referencedRelation: "ikimina_members";
            referencedColumns: ["id"];
          },
          {
            foreignKeyName: "payments_member_id_fkey";
            columns: ["member_id"];
            isOneToOne: false;
            referencedRelation: "ikimina_members_public";
            referencedColumns: ["id"];
          },
          {
            foreignKeyName: "payments_sacco_id_fkey";
            columns: ["sacco_id"];
            isOneToOne: false;
            referencedRelation: "saccos";
            referencedColumns: ["id"];
          },
          {
            foreignKeyName: "payments_source_id_fkey";
            columns: ["source_id"];
            isOneToOne: false;
            referencedRelation: "sms_inbox";
            referencedColumns: ["id"];
          },
        ];
      };
      saccos: {
        Row: {
          brand_color: string | null;
          category: string | null;
          created_at: string | null;
          district: string | null;
          email: string | null;
          id: string | null;
          logo_url: string | null;
          name: string | null;
          province: string | null;
          search_document: unknown | null;
          search_slug: string | null;
          sector: string | null;
          sector_code: string | null;
          status: string | null;
          updated_at: string | null;
        };
        Insert: {
          brand_color?: string | null;
          category?: string | null;
          created_at?: string | null;
          district?: string | null;
          email?: string | null;
          id?: string | null;
          logo_url?: string | null;
          name?: string | null;
          province?: string | null;
          search_document?: unknown | null;
          search_slug?: string | null;
          sector?: string | null;
          sector_code?: string | null;
          status?: string | null;
          updated_at?: string | null;
        };
        Update: {
          brand_color?: string | null;
          category?: string | null;
          created_at?: string | null;
          district?: string | null;
          email?: string | null;
          id?: string | null;
          logo_url?: string | null;
          name?: string | null;
          province?: string | null;
          search_document?: unknown | null;
          search_slug?: string | null;
          sector?: string | null;
          sector_code?: string | null;
          status?: string | null;
          updated_at?: string | null;
        };
        Relationships: [];
      };
      sms_inbox: {
        Row: {
          confidence: number | null;
          created_at: string | null;
          error: string | null;
          id: string | null;
          msisdn: string | null;
          msisdn_encrypted: string | null;
          msisdn_hash: string | null;
          msisdn_masked: string | null;
          parse_source: string | null;
          parsed_json: Json | null;
          raw_text: string | null;
          received_at: string | null;
          sacco_id: string | null;
          status: string | null;
          vendor_meta: Json | null;
        };
        Insert: {
          confidence?: number | null;
          created_at?: string | null;
          error?: string | null;
          id?: string | null;
          msisdn?: string | null;
          msisdn_encrypted?: string | null;
          msisdn_hash?: string | null;
          msisdn_masked?: string | null;
          parse_source?: string | null;
          parsed_json?: Json | null;
          raw_text?: string | null;
          received_at?: string | null;
          sacco_id?: string | null;
          status?: string | null;
          vendor_meta?: Json | null;
        };
        Update: {
          confidence?: number | null;
          created_at?: string | null;
          error?: string | null;
          id?: string | null;
          msisdn?: string | null;
          msisdn_encrypted?: string | null;
          msisdn_hash?: string | null;
          msisdn_masked?: string | null;
          parse_source?: string | null;
          parsed_json?: Json | null;
          raw_text?: string | null;
          received_at?: string | null;
          sacco_id?: string | null;
          status?: string | null;
          vendor_meta?: Json | null;
        };
        Relationships: [
          {
            foreignKeyName: "sms_inbox_sacco_id_fkey";
            columns: ["sacco_id"];
            isOneToOne: false;
            referencedRelation: "saccos";
            referencedColumns: ["id"];
          },
        ];
      };
    };
    Functions: {
      account_balance: {
        Args: { account_id: string };
        Returns: number;
      };
      can_user_access_account: {
        Args: { _account_id: string; _user_id: string };
        Returns: boolean;
      };
      consume_rate_limit: {
        Args: { p_key: string; p_max_hits: number; p_window_seconds: number };
        Returns: boolean;
      };
      consume_route_rate_limit: {
        Args: {
          bucket_key: string;
          max_hits: number;
          route: string;
          window_seconds: number;
        };
        Returns: boolean;
      };
      current_user_id: {
        Args: Record<PropertyKey, never>;
        Returns: string;
      };
      get_user_sacco: {
        Args: { _user_id: string };
        Returns: string;
      };
      gtrgm_compress: {
        Args: { "": unknown };
        Returns: unknown;
      };
      gtrgm_decompress: {
        Args: { "": unknown };
        Returns: unknown;
      };
      gtrgm_in: {
        Args: { "": unknown };
        Returns: unknown;
      };
      gtrgm_options: {
        Args: { "": unknown };
        Returns: undefined;
      };
      gtrgm_out: {
        Args: { "": unknown };
        Returns: unknown;
      };
      has_role: {
        Args: {
          _role: Database["public"]["Enums"]["app_role"];
          _user_id: string;
        };
        Returns: boolean;
      };
      increment_metric: {
        Args: { delta: number; event_name: string; meta?: Json };
        Returns: undefined;
      };
      is_user_member_of_group: {
        Args: { gid: string };
        Returns: boolean;
      };
      search_saccos: {
        Args: {
          district_filter?: string;
          limit_count?: number;
          province_filter?: string;
          query: string;
        };
        Returns: {
          category: string;
          district: string;
          email: string;
          id: string;
          name: string;
          province: string;
          rank_score: number;
          sector: string;
          similarity_score: number;
        }[];
      };
      search_saccos_trgm: {
        Args: { q: string };
        Returns: {
          district: string;
          id: string;
          name: string;
          sector_code: string;
          similarity: number;
        }[];
      };
      set_limit: {
        Args: { "": number };
        Returns: number;
      };
      show_limit: {
        Args: Record<PropertyKey, never>;
        Returns: number;
      };
      show_trgm: {
        Args: { "": string };
        Returns: string[];
      };
      sum_group_deposits: {
        Args: { gid: string };
        Returns: Json;
      };
    };
    Enums: {
<<<<<<< HEAD
      app_role:
        | "SYSTEM_ADMIN"
        | "SACCO_MANAGER"
        | "SACCO_STAFF"
        | "SACCO_VIEWER"
        | "DISTRICT_MANAGER"
        | "MFI_MANAGER"
        | "MFI_STAFF"
      group_invite_status: "sent" | "accepted" | "expired"
      invite_status: "sent" | "accepted" | "expired"
      join_request_status: "pending" | "approved" | "rejected"
      join_status: "pending" | "approved" | "rejected"
      member_id_type: "NID" | "DL" | "PASSPORT"
      notification_channel: "WHATSAPP" | "EMAIL"
      notification_type: "new_member" | "payment_confirmed" | "invite_accepted"
      notify_type: "new_member" | "payment_confirmed" | "invite_accepted"
      payment_status: "pending" | "completed" | "failed"
    }
=======
      app_role: "SYSTEM_ADMIN" | "SACCO_MANAGER" | "SACCO_STAFF" | "SACCO_VIEWER";
      group_invite_status: "sent" | "accepted" | "expired";
      invite_status: "sent" | "accepted" | "expired";
      join_request_status: "pending" | "approved" | "rejected";
      join_status: "pending" | "approved" | "rejected";
      member_id_type: "NID" | "DL" | "PASSPORT";
      notification_channel: "WHATSAPP" | "EMAIL";
      notification_type: "new_member" | "payment_confirmed" | "invite_accepted";
      notify_type: "new_member" | "payment_confirmed" | "invite_accepted";
      payment_status: "pending" | "completed" | "failed";
    };
>>>>>>> 87194f23
    CompositeTypes: {
      [_ in never]: never;
    };
  };
};

type DatabaseWithoutInternals = Omit<Database, "__InternalSupabase">;

type DefaultSchema = DatabaseWithoutInternals[Extract<keyof Database, "public">];

export type Tables<
  DefaultSchemaTableNameOrOptions extends
    | keyof (DefaultSchema["Tables"] & DefaultSchema["Views"])
    | { schema: keyof DatabaseWithoutInternals },
  TableName extends DefaultSchemaTableNameOrOptions extends {
    schema: keyof DatabaseWithoutInternals;
  }
    ? keyof (DatabaseWithoutInternals[DefaultSchemaTableNameOrOptions["schema"]]["Tables"] &
        DatabaseWithoutInternals[DefaultSchemaTableNameOrOptions["schema"]]["Views"])
    : never = never,
> = DefaultSchemaTableNameOrOptions extends {
  schema: keyof DatabaseWithoutInternals;
}
  ? (DatabaseWithoutInternals[DefaultSchemaTableNameOrOptions["schema"]]["Tables"] &
      DatabaseWithoutInternals[DefaultSchemaTableNameOrOptions["schema"]]["Views"])[TableName] extends {
      Row: infer R;
    }
    ? R
    : never
  : DefaultSchemaTableNameOrOptions extends keyof (DefaultSchema["Tables"] & DefaultSchema["Views"])
    ? (DefaultSchema["Tables"] & DefaultSchema["Views"])[DefaultSchemaTableNameOrOptions] extends {
        Row: infer R;
      }
      ? R
      : never
    : never;

export type TablesInsert<
  DefaultSchemaTableNameOrOptions extends
    | keyof DefaultSchema["Tables"]
    | { schema: keyof DatabaseWithoutInternals },
  TableName extends DefaultSchemaTableNameOrOptions extends {
    schema: keyof DatabaseWithoutInternals;
  }
    ? keyof DatabaseWithoutInternals[DefaultSchemaTableNameOrOptions["schema"]]["Tables"]
    : never = never,
> = DefaultSchemaTableNameOrOptions extends {
  schema: keyof DatabaseWithoutInternals;
}
  ? DatabaseWithoutInternals[DefaultSchemaTableNameOrOptions["schema"]]["Tables"][TableName] extends {
      Insert: infer I;
    }
    ? I
    : never
  : DefaultSchemaTableNameOrOptions extends keyof DefaultSchema["Tables"]
    ? DefaultSchema["Tables"][DefaultSchemaTableNameOrOptions] extends {
        Insert: infer I;
      }
      ? I
      : never
    : never;

export type TablesUpdate<
  DefaultSchemaTableNameOrOptions extends
    | keyof DefaultSchema["Tables"]
    | { schema: keyof DatabaseWithoutInternals },
  TableName extends DefaultSchemaTableNameOrOptions extends {
    schema: keyof DatabaseWithoutInternals;
  }
    ? keyof DatabaseWithoutInternals[DefaultSchemaTableNameOrOptions["schema"]]["Tables"]
    : never = never,
> = DefaultSchemaTableNameOrOptions extends {
  schema: keyof DatabaseWithoutInternals;
}
  ? DatabaseWithoutInternals[DefaultSchemaTableNameOrOptions["schema"]]["Tables"][TableName] extends {
      Update: infer U;
    }
    ? U
    : never
  : DefaultSchemaTableNameOrOptions extends keyof DefaultSchema["Tables"]
    ? DefaultSchema["Tables"][DefaultSchemaTableNameOrOptions] extends {
        Update: infer U;
      }
      ? U
      : never
    : never;

export type Enums<
  DefaultSchemaEnumNameOrOptions extends
    | keyof DefaultSchema["Enums"]
    | { schema: keyof DatabaseWithoutInternals },
  EnumName extends DefaultSchemaEnumNameOrOptions extends {
    schema: keyof DatabaseWithoutInternals;
  }
    ? keyof DatabaseWithoutInternals[DefaultSchemaEnumNameOrOptions["schema"]]["Enums"]
    : never = never,
> = DefaultSchemaEnumNameOrOptions extends {
  schema: keyof DatabaseWithoutInternals;
}
  ? DatabaseWithoutInternals[DefaultSchemaEnumNameOrOptions["schema"]]["Enums"][EnumName]
  : DefaultSchemaEnumNameOrOptions extends keyof DefaultSchema["Enums"]
    ? DefaultSchema["Enums"][DefaultSchemaEnumNameOrOptions]
    : never;

export type CompositeTypes<
  PublicCompositeTypeNameOrOptions extends
    | keyof DefaultSchema["CompositeTypes"]
    | { schema: keyof DatabaseWithoutInternals },
  CompositeTypeName extends PublicCompositeTypeNameOrOptions extends {
    schema: keyof DatabaseWithoutInternals;
  }
    ? keyof DatabaseWithoutInternals[PublicCompositeTypeNameOrOptions["schema"]]["CompositeTypes"]
    : never = never,
> = PublicCompositeTypeNameOrOptions extends {
  schema: keyof DatabaseWithoutInternals;
}
  ? DatabaseWithoutInternals[PublicCompositeTypeNameOrOptions["schema"]]["CompositeTypes"][CompositeTypeName]
  : PublicCompositeTypeNameOrOptions extends keyof DefaultSchema["CompositeTypes"]
    ? DefaultSchema["CompositeTypes"][PublicCompositeTypeNameOrOptions]
    : never;

export const Constants = {
  app: {
    Enums: {},
  },
  app_helpers: {
    Enums: {},
  },
  public: {
    Enums: {
<<<<<<< HEAD
      app_role: [
        "SYSTEM_ADMIN",
        "SACCO_MANAGER",
        "SACCO_STAFF",
        "SACCO_VIEWER",
        "DISTRICT_MANAGER",
        "MFI_MANAGER",
        "MFI_STAFF",
      ],
=======
      app_role: ["SYSTEM_ADMIN", "SACCO_MANAGER", "SACCO_STAFF", "SACCO_VIEWER"],
>>>>>>> 87194f23
      group_invite_status: ["sent", "accepted", "expired"],
      invite_status: ["sent", "accepted", "expired"],
      join_request_status: ["pending", "approved", "rejected"],
      join_status: ["pending", "approved", "rejected"],
      member_id_type: ["NID", "DL", "PASSPORT"],
      notification_type: ["new_member", "payment_confirmed", "invite_accepted"],
      notify_type: ["new_member", "payment_confirmed", "invite_accepted"],
      payment_status: ["pending", "completed", "failed"],
    },
  },
} as const;<|MERGE_RESOLUTION|>--- conflicted
+++ resolved
@@ -722,7 +722,6 @@
       };
       saccos: {
         Row: {
-<<<<<<< HEAD
           brand_color: string | null
           category: string | null
           created_at: string
@@ -792,66 +791,6 @@
           },
         ]
       }
-=======
-          brand_color: string | null;
-          category: string | null;
-          created_at: string;
-          district: string;
-          email: string | null;
-          id: string;
-          logo_url: string | null;
-          merchant_code: string | null;
-          metadata: Json;
-          name: string;
-          province: string | null;
-          search_document: unknown | null;
-          search_slug: string | null;
-          sector: string | null;
-          sector_code: string;
-          status: string;
-          updated_at: string;
-        };
-        Insert: {
-          brand_color?: string | null;
-          category?: string | null;
-          created_at?: string;
-          district: string;
-          email?: string | null;
-          id?: string;
-          logo_url?: string | null;
-          merchant_code?: string | null;
-          metadata?: Json;
-          name: string;
-          province?: string | null;
-          search_document?: unknown | null;
-          search_slug?: string | null;
-          sector?: string | null;
-          sector_code: string;
-          status?: string;
-          updated_at?: string;
-        };
-        Update: {
-          brand_color?: string | null;
-          category?: string | null;
-          created_at?: string;
-          district?: string;
-          email?: string | null;
-          id?: string;
-          logo_url?: string | null;
-          merchant_code?: string | null;
-          metadata?: Json;
-          name?: string;
-          province?: string | null;
-          search_document?: unknown | null;
-          search_slug?: string | null;
-          sector?: string | null;
-          sector_code?: string;
-          status?: string;
-          updated_at?: string;
-        };
-        Relationships: [];
-      };
->>>>>>> 87194f23
       sms_inbox: {
         Row: {
           confidence: number | null;
@@ -981,14 +920,9 @@
       };
     };
     Enums: {
-<<<<<<< HEAD
       financial_institution_kind: "SACCO" | "MICROFINANCE" | "INSURANCE" | "OTHER"
       org_type: "SACCO" | "MFI" | "DISTRICT"
     }
-=======
-      financial_institution_kind: "SACCO" | "MICROFINANCE" | "INSURANCE" | "OTHER";
-    };
->>>>>>> 87194f23
     CompositeTypes: {
       [_ in never]: never;
     };
@@ -2291,7 +2225,6 @@
       };
     };
     Enums: {
-<<<<<<< HEAD
       app_role:
         | "SYSTEM_ADMIN"
         | "SACCO_MANAGER"
@@ -2310,19 +2243,6 @@
       notify_type: "new_member" | "payment_confirmed" | "invite_accepted"
       payment_status: "pending" | "completed" | "failed"
     }
-=======
-      app_role: "SYSTEM_ADMIN" | "SACCO_MANAGER" | "SACCO_STAFF" | "SACCO_VIEWER";
-      group_invite_status: "sent" | "accepted" | "expired";
-      invite_status: "sent" | "accepted" | "expired";
-      join_request_status: "pending" | "approved" | "rejected";
-      join_status: "pending" | "approved" | "rejected";
-      member_id_type: "NID" | "DL" | "PASSPORT";
-      notification_channel: "WHATSAPP" | "EMAIL";
-      notification_type: "new_member" | "payment_confirmed" | "invite_accepted";
-      notify_type: "new_member" | "payment_confirmed" | "invite_accepted";
-      payment_status: "pending" | "completed" | "failed";
-    };
->>>>>>> 87194f23
     CompositeTypes: {
       [_ in never]: never;
     };
@@ -2453,7 +2373,6 @@
   },
   public: {
     Enums: {
-<<<<<<< HEAD
       app_role: [
         "SYSTEM_ADMIN",
         "SACCO_MANAGER",
@@ -2463,9 +2382,6 @@
         "MFI_MANAGER",
         "MFI_STAFF",
       ],
-=======
-      app_role: ["SYSTEM_ADMIN", "SACCO_MANAGER", "SACCO_STAFF", "SACCO_VIEWER"],
->>>>>>> 87194f23
       group_invite_status: ["sent", "accepted", "expired"],
       invite_status: ["sent", "accepted", "expired"],
       join_request_status: ["pending", "approved", "rejected"],
