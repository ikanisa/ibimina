--- conflicted
+++ resolved
@@ -20,7 +20,6 @@
 
 const getClientFactoryOverride = () => getGlobalWithFactory()[CLIENT_FACTORY_TOKEN] ?? null;
 
-<<<<<<< HEAD
 /**
  * Test-only function to override the Supabase client factory
  * Allows tests to inject a mock client without modifying production code
@@ -29,9 +28,6 @@
 export const __setRateLimitClientFactoryForTests = (
   factory: ClientFactory | null,
 ) => {
-=======
-export const __setRateLimitClientFactoryForTests = (factory: ClientFactory | null) => {
->>>>>>> 613634cd
   setClientFactoryOverride(factory);
 };
 
@@ -47,7 +43,6 @@
   return createSupabaseServerClient();
 };
 
-<<<<<<< HEAD
 /**
  * Enforce rate limiting using Supabase's consume_rate_limit RPC
  * Throws an error if the rate limit is exceeded
@@ -67,12 +62,6 @@
  * await enforceRateLimit(`user:${userId}`, { maxHits: 20, windowSeconds: 60 });
  */
 export const enforceRateLimit = async (key: string, options?: { maxHits?: number; windowSeconds?: number }) => {
-=======
-export const enforceRateLimit = async (
-  key: string,
-  options?: { maxHits?: number; windowSeconds?: number }
-) => {
->>>>>>> 613634cd
   const supabase = await resolveSupabaseClient();
   // eslint-disable-next-line @typescript-eslint/no-explicit-any
   const { data, error } = await (supabase as any).rpc("consume_rate_limit", {
