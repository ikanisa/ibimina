import Link from "next/link";
import { headers } from "next/headers";

import { getSurfaceCopy } from "@ibimina/locales";

import { fmtCurrency } from "@/utils/format";
import { loadHomeDashboard } from "@/lib/data/home";
import { getLocaleMessages } from "@/lib/i18n/messages";
import { defaultLocale } from "@/i18n";
import { resolveClientLocaleCode } from "@/lib/content/pack";
import { BalanceCard } from "@/src/components/cards/BalanceCard";
import { ActivityCard } from "@/src/components/cards/ActivityCard";
import { UpcomingDeadlinesCard } from "@/src/components/cards/UpcomingDeadlinesCard";
import { QuickActionsRow } from "@/src/components/ui/QuickActionsRow";
import {
  IoCardOutline,
  IoCashOutline,
  IoDocumentTextOutline,
  IoStatsChartOutline,
} from "react-icons/io5";

import styles from "./page.module.css";

const defaultSurfaceCopy = getSurfaceCopy(resolveClientLocaleCode(defaultLocale), "client");

export const metadata = {
  title: defaultSurfaceCopy.home.metadata.title.long,
  description: defaultSurfaceCopy.home.metadata.description.long,
};

type DashboardData = Awaited<ReturnType<typeof loadHomeDashboard>>;
type DashboardAllocations = DashboardData["recentAllocations"];
type DashboardGroups = DashboardData["groups"];

const QUICK_ACTIONS = [
<<<<<<< HEAD
  { id: "pay", label: "Pay dues", icon: IoCardOutline, href: "/pay" },
  { id: "send", label: "Send money", icon: IoCashOutline, href: "/pay?mode=transfer" },
  { id: "loan", label: "Apply loan", icon: IoStatsChartOutline, href: "/loans" },
  { id: "statement", label: "Statements", icon: IoDocumentTextOutline, href: "/statements" },
=======
  { id: "pay", label: "pay", icon: "💳", href: "/pay" },
  { id: "send", label: "send", icon: "💸", href: "/pay?mode=transfer" },
  { id: "loan", label: "loan", icon: "📊", href: "/loans" },
  { id: "statement", label: "statement", icon: "📄", href: "/statements" },
>>>>>>> 2361afb5
];

function mapActivities(allocations: DashboardAllocations, fallbackLabel: string) {
  return allocations.slice(0, 5).map((allocation) => ({
    id: allocation.id,
    kind: allocation.status === "pending" ? "payment" : "deposit",
    amount: allocation.amount,
    currency: allocation.currency ?? "RWF",
    timestamp: allocation.createdAt,
    label: allocation.groupName ?? allocation.narration ?? fallbackLabel,
  }));
}

function computeDueDate(lastContributionAt: string | null): string {
  if (!lastContributionAt) {
    return new Date().toISOString();
  }
  const last = new Date(lastContributionAt);
  if (Number.isNaN(last.getTime())) {
    return new Date().toISOString();
  }
  last.setDate(last.getDate() + 7);
  return last.toISOString();
}

function mapDeadlines(groups: DashboardGroups, actionLabel: string) {
  return groups
    .filter((group) => group.pendingCount > 0)
    .slice(0, 4)
    .map((group) => ({
      id: group.groupId,
      title: group.groupName,
      amount: group.contribution.amount ?? group.totalConfirmed,
      currency: group.contribution.currency ?? "RWF",
      dueDate: computeDueDate(group.lastContributionAt),
      actionHref: `/pay?group=${group.groupId}`,
      actionLabel,
    }));
}

export default async function HomePage() {
  const localeHeader = headers().get("x-next-intl-locale");
  const messages = getLocaleMessages(localeHeader);
  const { home, locale } = messages;
  const localeCopy = getSurfaceCopy(resolveClientLocaleCode(locale), "client");
  const dashboard = await loadHomeDashboard();

  const activities = mapActivities(
    dashboard.recentAllocations,
    localeCopy.home.activity.fallbackLabel.long
  );
  const deadlines = mapDeadlines(dashboard.groups, home.cards.deadlines.cta);
  const quickActions = QUICK_ACTIONS.map((action) => {
    switch (action.id) {
      case "pay":
        return { ...action, label: home.quickActions.items.pay.label };
      case "send":
        return { ...action, label: home.quickActions.items.send.label };
      case "loan":
        return { ...action, label: home.quickActions.items.loan.label };
      case "statement":
        return { ...action, label: home.quickActions.items.statement.label };
      default:
        return action;
    }
  });

  return (
    <div className={styles.container}>
      <div className={styles.fullWidth}>
        <BalanceCard total={dashboard.totals.confirmedAmount} label={home.cards.balance.label} />
      </div>

      <div className={styles.fullWidth}>
        <section aria-labelledby="quick-actions" role="region">
          <h2 id="quick-actions" className={styles.sectionTitle}>
            {home.quickActions.title}
          </h2>
          <QuickActionsRow actions={quickActions} />
        </section>
      </div>

      <div className={styles.halfWidth}>
        <ActivityCard
          activities={activities}
          title={home.cards.activity.title}
          emptyLabel={home.cards.activity.empty}
          locale={locale}
        />
      </div>

      <div className={styles.halfWidth}>
        <UpcomingDeadlinesCard
          deadlines={deadlines}
          title={home.cards.deadlines.title}
          emptyLabel={home.cards.deadlines.empty}
          actionLabel={home.cards.deadlines.cta}
          locale={locale}
        />
      </div>

      <section className={styles.fullWidth} aria-labelledby="groups-heading">
        <h2 id="groups-heading" className={styles.sectionTitle}>
          {home.groups.title}
        </h2>
        {dashboard.groups.length === 0 ? (
          <div className={styles.emptyState}>
            <p>{home.groups.empty}</p>
            <Link href="/groups" className={styles.cta}>
              {home.groups.cta}
            </Link>
          </div>
        ) : (
          <div className={styles.groupGrid}>
            {dashboard.groups.map((group) => (
              <Link
                key={group.groupId}
                href={`/groups/${group.groupId}`}
                className={styles.groupCard}
              >
                <span className={styles.groupTitle}>{group.groupName}</span>
                <div className={styles.groupMeta}>
                  <span>{localeCopy.home.groups.totalSaved.short}</span>
                  <strong>{fmtCurrency(group.totalConfirmed)}</strong>
                </div>
                <div className={styles.groupMeta}>
                  <span>{localeCopy.home.groups.pending.short}</span>
                  <strong>{group.pendingCount}</strong>
                </div>
              </Link>
            ))}
          </div>
        )}
      </section>
    </div>
  );
}<|MERGE_RESOLUTION|>--- conflicted
+++ resolved
@@ -33,17 +33,14 @@
 type DashboardGroups = DashboardData["groups"];
 
 const QUICK_ACTIONS = [
-<<<<<<< HEAD
   { id: "pay", label: "Pay dues", icon: IoCardOutline, href: "/pay" },
   { id: "send", label: "Send money", icon: IoCashOutline, href: "/pay?mode=transfer" },
   { id: "loan", label: "Apply loan", icon: IoStatsChartOutline, href: "/loans" },
   { id: "statement", label: "Statements", icon: IoDocumentTextOutline, href: "/statements" },
-=======
   { id: "pay", label: "pay", icon: "💳", href: "/pay" },
   { id: "send", label: "send", icon: "💸", href: "/pay?mode=transfer" },
   { id: "loan", label: "loan", icon: "📊", href: "/loans" },
   { id: "statement", label: "statement", icon: "📄", href: "/statements" },
->>>>>>> 2361afb5
 ];
 
 function mapActivities(allocations: DashboardAllocations, fallbackLabel: string) {
