"use client";

<<<<<<< HEAD
import {
  Children,
  Fragment,
  isValidElement,
  useCallback,
  useEffect,
  useMemo,
  useRef,
  useState,
} from "react";
=======
import { useMemo, useState } from "react";
import type { ReactNode } from "react";
>>>>>>> 9d35a412
import Link from "next/link";
import { usePathname } from "next/navigation";
import { Command, ListPlus, Menu, Settings2 } from "lucide-react";
import type { LucideIcon } from "lucide-react";
import type { ProfileRow } from "@/lib/auth";
import { cn } from "@/lib/utils";
import { useTranslation } from "@/providers/i18n-provider";
import { LanguageSwitcher } from "@/components/common/language-switcher";
import {
  CommandPaletteProvider,
  useCommandPalette,
  type CommandActionGroup as PaletteActionGroup,
  type CommandNavTarget as PaletteNavTarget,
} from "@/src/components/common/CommandPalette";
import { OfflineQueueIndicator } from "@/components/system/offline-queue-indicator.ssr-wrapper";
import { SignOutButton } from "@/components/auth/sign-out-button";
import { NetworkStatusIndicator } from "@/components/system/network-status-indicator";
import { OfflineBanner } from "@/components/system/offline-banner";
import { OfflineConflictDialog } from "@/components/system/offline-conflict-dialog";
import {
  getBreadcrumbChain,
  getGroupDescription,
  getNavigationGroups,
} from "@/app/(main)/route-config";
import { Breadcrumbs } from "@/components/layout/breadcrumbs";
import { NavigationRail } from "@/components/layout/navigation-rail";
import type { NavigationRailProps } from "@/components/layout/navigation-rail";
import { Drawer } from "@/components/ui/drawer";
<<<<<<< HEAD
const GUEST_MODE = process.env.NEXT_PUBLIC_AUTH_GUEST_MODE === "1";

const HERO_SLOT = Symbol("AppShellHero");

interface HeroComponentProps {
  children: React.ReactNode;
}

interface HeroComponent extends React.FC<HeroComponentProps> {
  __slot: typeof HERO_SLOT;
}

export const AppShellHero: HeroComponent = ({ children }) => {
  return <Fragment>{children}</Fragment>;
};
AppShellHero.__slot = HERO_SLOT;

function isHeroElement(
  child: React.ReactNode
): child is React.ReactElement<HeroComponentProps> & { type: HeroComponent } {
  return Boolean(
    isValidElement(child) &&
      typeof child.type === "function" &&
      (child.type as HeroComponent).__slot === HERO_SLOT
  );
=======
import { QueuedSyncSummary } from "@/components/system/queued-sync-summary";

const GUEST_MODE = process.env.NEXT_PUBLIC_AUTH_GUEST_MODE === "1";

interface AppShellHeroProps {
  children: ReactNode;
>>>>>>> 9d35a412
}

export function AppShellHero({ children }: AppShellHeroProps) {
  return <>{children}</>;
}

interface AppShellProps {
  children: React.ReactNode;
  profile: ProfileRow;
}

const BADGE_TONE_STYLES = {
  critical: "border-red-500/40 bg-red-500/15 text-red-200",
  info: "border-sky-500/40 bg-sky-500/15 text-sky-100",
  success: "border-emerald-500/40 bg-emerald-500/15 text-emerald-200",
} as const;

type QuickActionBadge = { label: string; tone: keyof typeof BADGE_TONE_STYLES };

type QuickActionDefinition = {
  href: string;
  primary: string;
  secondary: string;
  description: string;
  secondaryDescription: string;
  badge?: QuickActionBadge;
};

type QuickActionGroupDefinition = {
  id: string;
  title: string;
  subtitle: string;
  actions: QuickActionDefinition[];
};

type UiNavTarget = {
  href: string;
  primary: string;
  secondary: string;
  icon: LucideIcon;
  badge?: { label: string; tone: keyof typeof BADGE_TONE_STYLES } | null;
  groupId: string;
};

export function AppShell({ children, profile }: AppShellProps) {
  const pathname = usePathname();
  const isAdminPanel = pathname?.startsWith("/admin");
  if (isAdminPanel) {
    return <>{children}</>;
  }
  if (GUEST_MODE) {
    return <GuestAppShell profile={profile}>{children}</GuestAppShell>;
  }
  return <DefaultAppShell profile={profile}>{children}</DefaultAppShell>;
}

const GUEST_NAV = [
  { href: "/dashboard", label: "Dashboard" },
  { href: "/ikimina", label: "Ikimina" },
  { href: "/recon", label: "Reconciliation" },
] as const;

function GuestAppShell({ children, profile }: AppShellProps) {
  const pathname = usePathname();
  const { t } = useTranslation();
  const saccoName = useMemo(
    () => profile.sacco?.name ?? t("sacco.all", "All SACCOs"),
    [profile.sacco?.name, t]
  );

  return (
    <div className="min-h-screen bg-neutral-1 text-neutral-12">
      <header className="sticky top-0 z-20 border-b border-neutral-6 bg-white/95 backdrop-blur supports-[backdrop-filter]:bg-white/70">
        <div className="mx-auto flex w-full max-w-6xl flex-col gap-4 px-4 py-4 lg:flex-row lg:items-center lg:justify-between">
          <div>
            <p className="text-xs font-semibold uppercase tracking-[0.3em] text-neutral-9">
              Ibimina Staff Console
            </p>
            <div className="mt-1 flex flex-wrap items-center gap-3 text-sm text-neutral-11">
              <span className="font-medium text-neutral-12">{saccoName}</span>
              <span className="rounded-full bg-neutral-3 px-3 py-0.5 text-xs text-neutral-11">
                Preview Mode
              </span>
              {profile.email && (
                <span className="text-xs text-neutral-10">Signed in as {profile.email}</span>
              )}
            </div>
          </div>
          <div className="flex flex-wrap items-center justify-between gap-3">
            <nav className="flex items-center gap-3 text-sm font-medium text-neutral-11">
              {GUEST_NAV.map(({ href, label }) => {
                const active = pathname?.startsWith(href);
                return (
                  <Link
                    key={href}
                    href={href}
                    className={cn(
                      "inline-flex items-center rounded-full px-3 py-1.5 transition",
                      active
                        ? "bg-neutral-3 text-neutral-12"
                        : "text-neutral-10 hover:text-neutral-12"
                    )}
                  >
                    <span className="text-xs uppercase tracking-wide">{label}</span>
                  </Link>
                );
              })}
            </nav>
            <LanguageSwitcher popover side="bottom" className="text-neutral-11" />
          </div>
        </div>
      </header>
      <main className="mx-auto w-full max-w-6xl px-4 py-6 lg:px-8">{children}</main>
    </div>
  );
}

function DefaultAppShell({ children, profile }: AppShellProps) {
  const pathname = usePathname();
  const { t } = useTranslation();
  const saccoName = useMemo(
    () => profile.sacco?.name ?? t("sacco.all", "All SACCOs"),
    [profile.sacco?.name, t]
  );

  const navBadges = useMemo(() => {
    const badges: Record<string, { label: string; tone: keyof typeof BADGE_TONE_STYLES }> = {};
    if ((profile.failed_mfa_count ?? 0) > 0) {
      badges["/ops"] = {
        label: t("nav.badges.alerts", String(profile.failed_mfa_count ?? 0)),
        tone: "critical",
      };
    }
    badges["/profile"] = profile.mfa_enabled
      ? { label: t("nav.badges.secured", "Secured"), tone: "success" }
      : { label: t("nav.badges.action", "Action"), tone: "critical" };
    badges["/admin"] =
      profile.role === "SYSTEM_ADMIN"
        ? { label: t("nav.badges.superUser", "Admin"), tone: "info" }
        : { label: t("nav.badges.limited", "Limited"), tone: "critical" };
    return badges;
  }, [profile.failed_mfa_count, profile.mfa_enabled, profile.role, t]);

  const quickActionGroups = useMemo<QuickActionGroupDefinition[]>(() => {
    const opsAlertBadge =
      (profile.failed_mfa_count ?? 0) > 0
        ? {
            label: t("dashboard.quick.alerts", String(profile.failed_mfa_count ?? 0)),
            tone: "critical" as const,
          }
        : undefined;
    const securityBadge = profile.mfa_enabled
      ? { label: t("dashboard.quick.secured", "Secured"), tone: "success" as const }
      : { label: t("dashboard.quick.setup", "Setup"), tone: "critical" as const };

    return [
      {
        id: "tasks",
        title: t("dashboard.quick.group.tasks", "Tasks"),
        subtitle: t("dashboard.quick.group.tasksSubtitle", "Core workflows"),
        actions: [
          {
            href: "/ikimina" as const,
            primary: "Create Ikimina",
            secondary: "Tangira ikimina",
            description: "Launch a new saving group.",
            secondaryDescription: "Fungura itsinda rishya ry'ubwizigame.",
          },
          {
            href: "/ikimina" as const,
            primary: "Import Members",
            secondary: "Injiza abanyamuryango",
            description: "Bulk-upload roster to an ikimina.",
            secondaryDescription: "Kuramo urutonde rw'abanyamuryango mu ikimina.",
          },
          {
            href: "/recon" as const,
            primary: "Import Statement",
            secondary: "Shyiramo raporo ya MoMo",
            description: "Drop MoMo statements for parsing.",
            secondaryDescription: "Ohereza raporo za MoMo zisobanurwa.",
          },
          {
            href: "/recon" as const,
            primary: "Review Recon",
            secondary: "Suzuma guhuzwa",
            description: "Clear unassigned deposits.",
            secondaryDescription: "Huza amafaranga ataritangirwa ibisobanuro.",
            badge: opsAlertBadge,
          },
        ],
      },
      {
        id: "insights",
        title: t("dashboard.quick.group.insights", "Insights"),
        subtitle: t("dashboard.quick.group.insightsSubtitle", "Data-driven decisions"),
        actions: [
          {
            href: "/analytics" as const,
            primary: "View Analytics",
            secondary: "Reba isesengura",
            description: "Track contribution trends and risk signals.",
            secondaryDescription: "Kurikirana uko imisanzu ihagaze n'ibimenyetso byo kuburira.",
          },
          {
            href: "/reports" as const,
            primary: "Generate Report",
            secondary: "Kora raporo",
            description: "Export SACCO or ikimina statements.",
            secondaryDescription: "Sohora raporo za SACCO cyangwa ikimina.",
          },
        ],
      },
      {
        id: "operations",
        title: t("dashboard.quick.group.operations", "Operations"),
        subtitle: t("dashboard.quick.group.operationsSubtitle", "Stability & security"),
        actions: [
          {
            href: "/ops" as const,
            primary: "Operations Center",
            secondary: "Ikigo cy'imikorere",
            description: "Review incidents, notifications, and MFA health.",
            secondaryDescription: "Reba ibibazo, ubutumwa bwateguwe, n'imiterere ya MFA.",
            badge: opsAlertBadge,
          },
          {
            href: "/profile" as const,
            primary: "Account Security",
            secondary: "Umutekano w'uburenganzira",
            description: "Update password and authenticator settings.",
            secondaryDescription: "Hindura ijambobanga n'uburyo bwa 2FA.",
            badge: securityBadge,
          },
        ],
      },
    ];
  }, [profile.failed_mfa_count, profile.mfa_enabled, t]);

  const navigationGroups = useMemo<NavigationRailProps["groups"]>(() => {
    const groups = getNavigationGroups();
    return groups
      .map(({ group, routes }) => {
        const descriptionMeta = getGroupDescription(group.id);
        return {
          id: group.id,
          title: t(group.titleKey, group.fallbackTitle),
          description: descriptionMeta
            ? t(descriptionMeta.labelKey, descriptionMeta.fallbackLabel)
            : undefined,
          items: routes.map((route) => {
            const label = t(route.titleKey, route.fallbackTitle);
            const description = route.descriptionKey
              ? t(route.descriptionKey, route.fallbackDescription ?? "")
              : (route.fallbackDescription ?? "");
            const Icon = route.icon ?? Settings2;
            return {
              id: route.id,
              href: route.path,
              label,
              description: description || undefined,
              icon: Icon,
              badge: navBadges[route.path] ?? null,
            };
          }),
        };
      })
      .filter((group) => group.items.length > 0);
  }, [navBadges, t]);

  const uiNavTargets = useMemo<UiNavTarget[]>(
    () =>
      navigationGroups.flatMap((group) =>
        group.items.map((item) => ({
          href: item.href,
          primary: item.label,
          secondary: item.description ?? item.label,
          icon: item.icon,
          badge: item.badge ?? null,
          groupId: group.id,
        }))
      ),
    [navigationGroups]
  );

  const paletteNavTargets = useMemo<PaletteNavTarget[]>(
    () =>
      uiNavTargets.map((item) => ({
        id: item.href,
        href: item.href,
        label: item.primary,
        description: item.secondary,
        badge: item.badge ?? null,
        keywords: [item.href, item.primary, item.secondary].filter(Boolean),
      })),
    [uiNavTargets]
  );

  const paletteActionGroups = useMemo<PaletteActionGroup[]>(
    () =>
      quickActionGroups.map((group) => ({
        id: group.id,
        title: group.title,
        subtitle: group.subtitle,
        actions: group.actions.map((action) => {
          const secondaryParts = [action.secondary, action.secondaryDescription].filter(Boolean);
          return {
            id: `${group.id}:${action.href}`,
            label: action.primary,
            description: action.description,
            secondaryLabel: secondaryParts.length ? secondaryParts.join(" · ") : undefined,
            href: action.href,
            badge: action.badge ?? null,
            keywords: [
              action.primary,
              action.description,
              action.secondary,
              action.secondaryDescription,
            ].filter(Boolean) as string[],
          };
        }),
      })),
    [quickActionGroups]
  );

  const breadcrumbs = useMemo(
    () =>
      getBreadcrumbChain(pathname).map((crumb) => ({
        label: t(crumb.labelKey, crumb.fallbackLabel),
        href: crumb.href,
      })),
    [pathname, t]
  );

  return (
    <CommandPaletteProvider
      profile={profile}
      navTargets={paletteNavTargets}
      actionGroups={paletteActionGroups}
    >
      <DefaultAppShellView
        saccoName={saccoName}
        navTargets={uiNavTargets}
        quickActionGroups={quickActionGroups}
        navigationGroups={navigationGroups}
        breadcrumbs={breadcrumbs}
      >
        {children}
      </DefaultAppShellView>
    </CommandPaletteProvider>
  );
}

interface DefaultAppShellViewProps {
  children: React.ReactNode;
  saccoName: string;
  navTargets: UiNavTarget[];
  quickActionGroups: QuickActionGroupDefinition[];
  navigationGroups: NavigationRailProps["groups"];
  breadcrumbs: Array<{ label: string; href?: string | null }>;
}

function DefaultAppShellView({
  children,
  saccoName,
  navTargets,
  quickActionGroups,
  navigationGroups,
  breadcrumbs,
}: DefaultAppShellViewProps) {
  const pathname = usePathname();
  const [collapsedSections, setCollapsedSections] = useState<Record<string, boolean>>({});
  const [railCollapsed, setRailCollapsed] = useState(false);
  const [mobileNavOpen, setMobileNavOpen] = useState(false);
  const [mobileQuickOpen, setMobileQuickOpen] = useState(false);
  const { openPalette } = useCommandPalette();
  const { t } = useTranslation();

  const toggleSection = (id: string) => {
    setCollapsedSections((prev) => ({ ...prev, [id]: !prev[id] }));
  };

  const isActive = (href: string) => pathname === href || pathname?.startsWith(`${href}/`);

  const mobileBadges = useMemo(
    () =>
      navTargets.reduce<Partial<Record<string, UiNavTarget["badge"]>>>((acc, item) => {
        if (item.badge) {
          acc[item.href] = item.badge;
        }
        return acc;
      }, {}),
    [navTargets]
  );

  return (
    <>
      <div className="relative flex min-h-screen bg-[color-mix(in_srgb,#020617_92%,rgba(15,23,42,0.75))] text-neutral-2">
        <a
          href="#main-content"
          className="sr-only focus:not-sr-only focus:absolute focus:left-6 focus:top-6 focus:z-50 focus:rounded-full focus:bg-kigali focus:px-4 focus:py-2 focus:text-sm focus:font-semibold focus:text-ink"
        >
          Skip to content · Siga ujye ku bikorwa
        </a>

        <NavigationRail
          groups={navigationGroups}
          collapsedGroups={collapsedSections}
          onToggleGroup={toggleSection}
          collapsed={railCollapsed}
          onToggleCollapsed={() => setRailCollapsed((value) => !value)}
          saccoName={saccoName}
          brandLabel={t("brand.consoleTitle", "Ibimina Staff Console")}
        />

        <div className="flex min-h-screen flex-1 flex-col">
          <header className="border-b border-white/10 bg-white/5 backdrop-blur">
            <div className="flex flex-col gap-4 px-4 py-4 lg:flex-row lg:items-center lg:justify-between lg:px-8">
              <div className="flex items-center gap-3">
                <button
                  type="button"
                  className="inline-flex h-10 w-10 items-center justify-center rounded-xl border border-white/15 bg-white/5 text-neutral-3 transition hover:bg-white/10 hover:text-neutral-0 lg:hidden"
                  onClick={() => setMobileNavOpen(true)}
                  aria-label={t("nav.open", "Open navigation")}
                >
                  <Menu className="h-5 w-5" aria-hidden="true" />
                </button>
                <div>
                  <p className="text-[0.65rem] font-bold uppercase tracking-[0.3em] text-neutral-6">
                    {t("brand.org", "Umurenge SACCO")}
                  </p>
                  <h1 className="text-lg font-semibold text-neutral-0 lg:text-xl">{saccoName}</h1>
                </div>
              </div>
              <div className="flex flex-wrap items-center gap-2 lg:gap-3">
                <NetworkStatusIndicator />
                <button
                  type="button"
                  onClick={openPalette}
                  className="inline-flex items-center gap-2 rounded-xl border border-white/15 bg-white/5 px-3 py-2 text-xs font-semibold uppercase tracking-wide text-neutral-3 transition hover:bg-white/10 hover:text-neutral-0"
                >
                  <Command className="h-4 w-4" aria-hidden="true" />
                  {t("nav.search", "Command Palette")}
                </button>
                <button
                  type="button"
                  onClick={() => setMobileQuickOpen(true)}
                  className="inline-flex items-center gap-2 rounded-xl border border-white/15 bg-white/5 px-3 py-2 text-xs font-semibold uppercase tracking-wide text-neutral-3 transition hover:bg-white/10 hover:text-neutral-0 lg:hidden"
                >
                  <ListPlus className="h-4 w-4" aria-hidden="true" />
                  {t("dashboard.quick.title", "Quick actions")}
                </button>
                <LanguageSwitcher className="text-xs font-semibold" />
                <SignOutButton className="rounded-xl border border-white/15 bg-white/10 px-4 py-2.5 text-xs font-semibold uppercase tracking-wide shadow-md backdrop-blur-sm transition-all hover:border-white/25 hover:bg-white/20 hover:text-neutral-0" />
              </div>
            </div>
            <div className="px-4 pb-4 lg:px-8">
              <Breadcrumbs items={breadcrumbs} />
            </div>
          </header>

          <OfflineBanner />

          <div className="flex flex-1 flex-col lg:grid lg:grid-cols-[minmax(0,1fr)_22rem] lg:gap-6">
            <main
              id="main-content"
              className="flex flex-1 flex-col gap-6 px-4 pb-20 pt-6 lg:px-8 lg:pb-12"
            >
              {children}
            </main>

            <aside className="hidden border-l border-white/10 bg-white/5 px-6 py-6 lg:flex lg:flex-col lg:gap-6">
              <QuickActionsPanel groups={quickActionGroups} onCommandPalette={openPalette} />
              <div className="rounded-2xl border border-white/10 bg-white/5 p-4">
                <QueuedSyncSummary />
              </div>
            </aside>
          </div>
        </div>
      </div>

      <MobileNavigationDrawer
        open={mobileNavOpen}
        onClose={() => setMobileNavOpen(false)}
        groups={navigationGroups}
        isActive={isActive}
        badges={mobileBadges}
      />

      <MobileQuickActionsDrawer
        open={mobileQuickOpen}
        onClose={() => setMobileQuickOpen(false)}
        groups={quickActionGroups}
      />

      <OfflineQueueIndicator />
      <OfflineConflictDialog />
    </>
  );
}

function QuickActionsPanel({ groups, onDismiss, onCommandPalette }: QuickActionsPanelProps) {
  const { t } = useTranslation();
  return (
    <div className="flex flex-col gap-4">
      <div className="flex items-start justify-between">
        <div>
          <h2 className="text-sm font-semibold uppercase tracking-[0.3em] text-neutral-6">
            {t("dashboard.quick.title", "Quick actions")}
          </h2>
          <p className="mt-1 text-xs text-neutral-5">
            {t(
              "dashboard.quick.subtitle",
              "Jump into the common workflows or open the command palette."
            )}
          </p>
        </div>
        <button
          type="button"
          onClick={onCommandPalette}
          className="inline-flex items-center gap-2 rounded-xl border border-white/15 bg-white/5 px-3 py-2 text-xs font-semibold uppercase tracking-wide text-neutral-3 transition hover:bg-white/10 hover:text-neutral-0"
        >
          <Command className="h-4 w-4" aria-hidden="true" />
          {t("nav.search", "Command Palette")}
        </button>
      </div>
      <div className="space-y-6">
        {groups.map((group) => (
          <section key={group.id} className="space-y-3">
            <header>
              <h3 className="text-xs font-bold uppercase tracking-[0.2em] text-neutral-0">
                {group.title}
              </h3>
              <p className="text-[10px] text-neutral-5">{group.subtitle}</p>
            </header>
            <ul className="space-y-3">
              {group.actions.map((action) => (
                <li key={`${group.id}-${action.primary}`}>
                  <Link
                    href={action.href}
                    onClick={onDismiss}
                    className="group block rounded-2xl border border-white/10 bg-white/5 px-4 py-3 transition hover:border-white/20 hover:bg-white/10"
                  >
                    <div className="flex items-start justify-between gap-4">
                      <div className="space-y-1">
                        <p className="text-sm font-semibold text-neutral-0 group-hover:text-white">
                          {action.primary}
                        </p>
                        <p className="text-xs text-neutral-4">{action.description}</p>
                        <p className="text-[11px] font-semibold uppercase tracking-[0.25em] text-neutral-5">
                          {action.secondary}
                        </p>
                        <p className="text-[11px] text-neutral-5">{action.secondaryDescription}</p>
                      </div>
                      {action.badge && (
                        <span
                          className={cn(
                            "inline-flex items-center rounded-full border px-2.5 py-1 text-[10px] font-bold uppercase tracking-wide",
                            BADGE_TONE_STYLES[action.badge.tone]
                          )}
                        >
                          {action.badge.label}
                        </span>
                      )}
                    </div>
                  </Link>
                </li>
              ))}
            </ul>
          </section>
        ))}
      </div>
    </div>
  );
}

interface MobileNavigationDrawerProps {
  open: boolean;
  onClose: () => void;
  groups: NavigationRailProps["groups"];
  isActive: (href: string) => boolean;
  badges: Partial<Record<string, UiNavTarget["badge"]>>;
}

function MobileNavigationDrawer({
  open,
  onClose,
  groups,
  isActive,
  badges,
}: MobileNavigationDrawerProps) {
  const { t } = useTranslation();
  return (
    <Drawer open={open} onClose={onClose} title={t("nav.main", "Navigation")} size="full">
      <div className="flex flex-col gap-6">
        {groups.map((group) => (
          <section key={group.id} className="space-y-3">
            <header>
              <h3 className="text-xs font-bold uppercase tracking-[0.3em] text-neutral-4">
                {group.title}
              </h3>
              {group.description && (
                <p className="text-[11px] text-neutral-6">{group.description}</p>
              )}
            </header>
            <ul className="grid gap-2">
              {group.items.map((item) => {
                const badge = badges[item.href];
                const Icon = item.icon;
                return (
                  <li key={item.id}>
                    <Link
                      href={item.href}
                      onClick={onClose}
                      className={cn(
                        "flex items-center gap-3 rounded-xl border px-4 py-3 text-sm font-semibold transition",
                        isActive(item.href)
                          ? "border-kigali/60 bg-kigali/20 text-neutral-0"
                          : "border-white/10 bg-white/5 text-neutral-3 hover:border-white/20 hover:text-neutral-0"
                      )}
                    >
                      <Icon className="h-5 w-5" aria-hidden="true" />
                      <div className="flex-1">
                        <p>{item.label}</p>
                        {item.description && (
                          <p className="text-xs text-neutral-6">{item.description}</p>
                        )}
                      </div>
                      {badge && (
                        <span
                          className={cn(
                            "inline-flex h-fit items-center rounded-full border px-2 py-1 text-[10px] font-bold uppercase tracking-wide",
                            badge ? BADGE_TONE_STYLES[badge.tone] : undefined
                          )}
                        >
                          {badge.label}
                        </span>
                      )}
                    </Link>
                  </li>
                );
              })}
            </ul>
          </section>
        ))}
      </div>
    </Drawer>
  );
}

interface MobileQuickActionsDrawerProps {
  open: boolean;
  onClose: () => void;
  groups: QuickActionGroupDefinition[];
}

function MobileQuickActionsDrawer({ open, onClose, groups }: MobileQuickActionsDrawerProps) {
  const { t } = useTranslation();
  return (
    <Drawer
      open={open}
      onClose={onClose}
      title={t("dashboard.quick.title", "Quick actions")}
      size="full"
    >
      <div className="space-y-6">
        {groups.map((group) => (
          <section key={group.id} className="space-y-3">
            <header className="flex items-baseline justify-between">
              <h3 className="text-xs font-bold uppercase tracking-[0.2em] text-neutral-0">
                {group.title}
              </h3>
              <p className="text-[10px] text-neutral-5">{group.subtitle}</p>
            </header>
            <ul className="space-y-2">
              {group.actions.map((action) => (
                <li key={`${group.id}-${action.primary}`}>
                  <Link
                    href={action.href}
                    onClick={onClose}
                    className="block rounded-xl border border-white/15 bg-white/5 px-4 py-3"
                  >
                    <div className="flex items-start justify-between gap-4">
                      <div className="space-y-1">
                        <p className="text-sm font-semibold text-neutral-0">{action.primary}</p>
                        <p className="text-xs text-neutral-4">{action.description}</p>
                        <p className="text-[11px] font-semibold uppercase tracking-[0.25em] text-neutral-5">
                          {action.secondary}
                        </p>
                        <p className="text-[11px] text-neutral-5">{action.secondaryDescription}</p>
                      </div>
                      {action.badge && (
                        <span
                          className={cn(
                            "inline-flex items-center rounded-full border px-2 py-1 text-[10px] font-bold uppercase tracking-wide",
                            BADGE_TONE_STYLES[action.badge.tone]
                          )}
                        >
                          {action.badge.label}
                        </span>
                      )}
                    </div>
                  </Link>
                </li>
              ))}
            </ul>
          </section>
        ))}
      </div>
    </Drawer>
  );
}<|MERGE_RESOLUTION|>--- conflicted
+++ resolved
@@ -1,6 +1,5 @@
 "use client";
 
-<<<<<<< HEAD
 import {
   Children,
   Fragment,
@@ -11,10 +10,8 @@
   useRef,
   useState,
 } from "react";
-=======
 import { useMemo, useState } from "react";
 import type { ReactNode } from "react";
->>>>>>> 9d35a412
 import Link from "next/link";
 import { usePathname } from "next/navigation";
 import { Command, ListPlus, Menu, Settings2 } from "lucide-react";
@@ -43,7 +40,6 @@
 import { NavigationRail } from "@/components/layout/navigation-rail";
 import type { NavigationRailProps } from "@/components/layout/navigation-rail";
 import { Drawer } from "@/components/ui/drawer";
-<<<<<<< HEAD
 const GUEST_MODE = process.env.NEXT_PUBLIC_AUTH_GUEST_MODE === "1";
 
 const HERO_SLOT = Symbol("AppShellHero");
@@ -69,14 +65,12 @@
       typeof child.type === "function" &&
       (child.type as HeroComponent).__slot === HERO_SLOT
   );
-=======
 import { QueuedSyncSummary } from "@/components/system/queued-sync-summary";
 
 const GUEST_MODE = process.env.NEXT_PUBLIC_AUTH_GUEST_MODE === "1";
 
 interface AppShellHeroProps {
   children: ReactNode;
->>>>>>> 9d35a412
 }
 
 export function AppShellHero({ children }: AppShellHeroProps) {
