"use client";

import {
  Children,
  Fragment,
  isValidElement,
  useCallback,
  useEffect,
  useMemo,
  useRef,
  useState,
} from "react";
<<<<<<< HEAD
=======
import { useMemo, useState } from "react";
import type { ReactNode } from "react";
>>>>>>> 96a80595
import Link from "next/link";
import { usePathname } from "next/navigation";
import { Command, ListPlus, Menu, Settings2 } from "lucide-react";
import type { LucideIcon } from "lucide-react";
import type { ProfileRow } from "@/lib/auth";
import { cn } from "@/lib/utils";
import { useTranslation } from "@/providers/i18n-provider";
import { LanguageSwitcher } from "@/components/common/language-switcher";
import {
  CommandPaletteProvider,
  useCommandPalette,
  type CommandActionGroup as PaletteActionGroup,
  type CommandNavTarget as PaletteNavTarget,
} from "@/src/components/common/CommandPalette";
import { OfflineQueueIndicator } from "@/components/system/offline-queue-indicator.ssr-wrapper";
import { SignOutButton } from "@/components/auth/sign-out-button";
import { NetworkStatusIndicator } from "@/components/system/network-status-indicator";
import { OfflineBanner } from "@/components/system/offline-banner";
import { OfflineConflictDialog } from "@/components/system/offline-conflict-dialog";
import {
  getBreadcrumbChain,
  getGroupDescription,
  getNavigationGroups,
} from "@/app/(main)/route-config";
import { Breadcrumbs } from "@/components/layout/breadcrumbs";
import { NavigationRail } from "@/components/layout/navigation-rail";
import type { NavigationRailProps } from "@/components/layout/navigation-rail";
import { Drawer } from "@/components/ui/drawer";
<<<<<<< HEAD
import { useFocusTrap } from "@/src/lib/a11y/useFocusTrap";
import {
  BADGE_TONE_STYLES,
  createQuickActionGroups,
  type QuickActionGroupDefinition,
} from "./quick-actions";

=======
>>>>>>> 96a80595
const GUEST_MODE = process.env.NEXT_PUBLIC_AUTH_GUEST_MODE === "1";

const HERO_SLOT = Symbol("AppShellHero");

interface HeroComponentProps {
  children: React.ReactNode;
}

interface HeroComponent extends React.FC<HeroComponentProps> {
  __slot: typeof HERO_SLOT;
}

export const AppShellHero: HeroComponent = ({ children }) => {
  return <Fragment>{children}</Fragment>;
};
AppShellHero.__slot = HERO_SLOT;

function isHeroElement(
  child: React.ReactNode
): child is React.ReactElement<HeroComponentProps> & { type: HeroComponent } {
  return Boolean(
    isValidElement(child) &&
      typeof child.type === "function" &&
      (child.type as HeroComponent).__slot === HERO_SLOT
  );
import { QueuedSyncSummary } from "@/components/system/queued-sync-summary";

const GUEST_MODE = process.env.NEXT_PUBLIC_AUTH_GUEST_MODE === "1";

interface AppShellHeroProps {
  children: ReactNode;
}

export function AppShellHero({ children }: AppShellHeroProps) {
  return <>{children}</>;
}

interface AppShellProps {
  children: React.ReactNode;
  profile: ProfileRow;
}

type UiNavTarget = {
  href: string;
  primary: string;
  secondary: string;
  icon: LucideIcon;
  badge?: { label: string; tone: keyof typeof BADGE_TONE_STYLES } | null;
  groupId: string;
};

export function AppShell({ children, profile }: AppShellProps) {
  const pathname = usePathname();
  const isAdminPanel = pathname?.startsWith("/admin");
  if (isAdminPanel) {
    return <>{children}</>;
  }
  if (GUEST_MODE) {
    return <GuestAppShell profile={profile}>{children}</GuestAppShell>;
  }
  return <DefaultAppShell profile={profile}>{children}</DefaultAppShell>;
}

const GUEST_NAV = [
  { href: "/dashboard", label: "Dashboard" },
  { href: "/ikimina", label: "Ikimina" },
  { href: "/recon", label: "Reconciliation" },
] as const;

function GuestAppShell({ children, profile }: AppShellProps) {
  const pathname = usePathname();
  const { t } = useTranslation();
  const saccoName = useMemo(
    () => profile.sacco?.name ?? t("sacco.all", "All SACCOs"),
    [profile.sacco?.name, t]
  );

  return (
    <div className="min-h-screen bg-neutral-1 text-neutral-12">
      <header className="sticky top-0 z-20 border-b border-neutral-6 bg-white/95 backdrop-blur supports-[backdrop-filter]:bg-white/70">
        <div className="mx-auto flex w-full max-w-6xl flex-col gap-4 px-4 py-4 lg:flex-row lg:items-center lg:justify-between">
          <div>
            <p className="text-xs font-semibold uppercase tracking-[0.3em] text-neutral-9">
              Ibimina Staff Console
            </p>
            <div className="mt-1 flex flex-wrap items-center gap-3 text-sm text-neutral-11">
              <span className="font-medium text-neutral-12">{saccoName}</span>
              <span className="rounded-full bg-neutral-3 px-3 py-0.5 text-xs text-neutral-11">
                Preview Mode
              </span>
              {profile.email && (
                <span className="text-xs text-neutral-10">Signed in as {profile.email}</span>
              )}
            </div>
          </div>
          <div className="flex flex-wrap items-center justify-between gap-3">
            <nav className="flex items-center gap-3 text-sm font-medium text-neutral-11">
              {GUEST_NAV.map(({ href, label }) => {
                const active = pathname?.startsWith(href);
                return (
                  <Link
                    key={href}
                    href={href}
                    className={cn(
                      "inline-flex items-center rounded-full px-3 py-1.5 transition",
                      active
                        ? "bg-neutral-3 text-neutral-12"
                        : "text-neutral-10 hover:text-neutral-12"
                    )}
                  >
                    <span className="text-xs uppercase tracking-wide">{label}</span>
                  </Link>
                );
              })}
            </nav>
            <LanguageSwitcher popover side="bottom" className="text-neutral-11" />
          </div>
        </div>
      </header>
      <main className="mx-auto w-full max-w-6xl px-4 py-6 lg:px-8">{children}</main>
    </div>
  );
}

function DefaultAppShell({ children, profile }: AppShellProps) {
  const pathname = usePathname();
  const { t } = useTranslation();
  const saccoName = useMemo(
    () => profile.sacco?.name ?? t("sacco.all", "All SACCOs"),
    [profile.sacco?.name, t]
  );

  const navBadges = useMemo(() => {
    const badges: Record<string, { label: string; tone: keyof typeof BADGE_TONE_STYLES }> = {};
    if ((profile.failed_mfa_count ?? 0) > 0) {
      badges["/ops"] = {
        label: t("nav.badges.alerts", String(profile.failed_mfa_count ?? 0)),
        tone: "critical",
      };
    }
    badges["/profile"] = profile.mfa_enabled
      ? { label: t("nav.badges.secured", "Secured"), tone: "success" }
      : { label: t("nav.badges.action", "Action"), tone: "critical" };
    badges["/admin"] =
      profile.role === "SYSTEM_ADMIN"
        ? { label: t("nav.badges.superUser", "Admin"), tone: "info" }
        : { label: t("nav.badges.limited", "Limited"), tone: "critical" };
    return badges;
  }, [profile.failed_mfa_count, profile.mfa_enabled, profile.role, t]);

  const quickActionGroups = useMemo(
    () => createQuickActionGroups(t, profile),
    [profile, t]
  );

  const navigationGroups = useMemo<NavigationRailProps["groups"]>(() => {
    const groups = getNavigationGroups();
    return groups
      .map(({ group, routes }) => {
        const descriptionMeta = getGroupDescription(group.id);
        return {
          id: group.id,
          title: t(group.titleKey, group.fallbackTitle),
          description: descriptionMeta
            ? t(descriptionMeta.labelKey, descriptionMeta.fallbackLabel)
            : undefined,
          items: routes.map((route) => {
            const label = t(route.titleKey, route.fallbackTitle);
            const description = route.descriptionKey
              ? t(route.descriptionKey, route.fallbackDescription ?? "")
              : (route.fallbackDescription ?? "");
            const Icon = route.icon ?? Settings2;
            return {
              id: route.id,
              href: route.path,
              label,
              description: description || undefined,
              icon: Icon,
              badge: navBadges[route.path] ?? null,
            };
          }),
        };
      })
      .filter((group) => group.items.length > 0);
  }, [navBadges, t]);

  const uiNavTargets = useMemo<UiNavTarget[]>(
    () =>
      navigationGroups.flatMap((group) =>
        group.items.map((item) => ({
          href: item.href,
          primary: item.label,
          secondary: item.description ?? item.label,
          icon: item.icon,
          badge: item.badge ?? null,
          groupId: group.id,
        }))
      ),
    [navigationGroups]
  );

  const paletteNavTargets = useMemo<PaletteNavTarget[]>(
    () =>
      uiNavTargets.map((item) => ({
        id: item.href,
        href: item.href,
        label: item.primary,
        description: item.secondary,
        badge: item.badge ?? null,
        keywords: [item.href, item.primary, item.secondary].filter(Boolean),
      })),
    [uiNavTargets]
  );

  const paletteActionGroups = useMemo<PaletteActionGroup[]>(
    () =>
      quickActionGroups.map((group) => ({
        id: group.id,
        title: group.title,
        subtitle: group.subtitle,
        actions: group.actions.map((action) => {
          const secondaryParts = [action.secondary, action.secondaryDescription].filter(Boolean);
          return {
            id: `${group.id}:${action.href}`,
            label: action.primary,
            description: action.description,
            secondaryLabel: secondaryParts.length ? secondaryParts.join(" · ") : undefined,
            href: action.href,
            badge: action.badge ?? null,
            keywords: [
              action.primary,
              action.description,
              action.secondary,
              action.secondaryDescription,
            ].filter(Boolean) as string[],
          };
        }),
      })),
    [quickActionGroups]
  );

  const breadcrumbs = useMemo(
    () =>
      getBreadcrumbChain(pathname).map((crumb) => ({
        label: t(crumb.labelKey, crumb.fallbackLabel),
        href: crumb.href,
      })),
    [pathname, t]
  );

  return (
    <CommandPaletteProvider
      profile={profile}
      navTargets={paletteNavTargets}
      actionGroups={paletteActionGroups}
    >
      <DefaultAppShellView
        saccoName={saccoName}
        navTargets={uiNavTargets}
        quickActionGroups={quickActionGroups}
        navigationGroups={navigationGroups}
        breadcrumbs={breadcrumbs}
      >
        {children}
      </DefaultAppShellView>
    </CommandPaletteProvider>
  );
}

interface DefaultAppShellViewProps {
  children: React.ReactNode;
  saccoName: string;
  navTargets: UiNavTarget[];
  quickActionGroups: QuickActionGroupDefinition[];
  navigationGroups: NavigationRailProps["groups"];
  breadcrumbs: Array<{ label: string; href?: string | null }>;
}

function DefaultAppShellView({
  children,
  saccoName,
  navTargets,
  quickActionGroups,
  navigationGroups,
  breadcrumbs,
}: DefaultAppShellViewProps) {
  const pathname = usePathname();
  const [collapsedSections, setCollapsedSections] = useState<Record<string, boolean>>({});
  const [railCollapsed, setRailCollapsed] = useState(false);
  const [mobileNavOpen, setMobileNavOpen] = useState(false);
  const [mobileQuickOpen, setMobileQuickOpen] = useState(false);
  const { openPalette } = useCommandPalette();
  const { t } = useTranslation();

  const toggleSection = (id: string) => {
    setCollapsedSections((prev) => ({ ...prev, [id]: !prev[id] }));
  };

  const isActive = (href: string) => pathname === href || pathname?.startsWith(`${href}/`);

  const mobileBadges = useMemo(
    () =>
      navTargets.reduce<Partial<Record<string, UiNavTarget["badge"]>>>((acc, item) => {
        if (item.badge) {
          acc[item.href] = item.badge;
        }
        return acc;
      }, {}),
    [navTargets]
  );

  return (
    <>
      <div className="relative flex min-h-screen bg-[color-mix(in_srgb,#020617_92%,rgba(15,23,42,0.75))] text-neutral-2">
        <a
          href="#main-content"
          className="sr-only focus:not-sr-only focus:absolute focus:left-6 focus:top-6 focus:z-50 focus:rounded-full focus:bg-kigali focus:px-4 focus:py-2 focus:text-sm focus:font-semibold focus:text-ink"
        >
          Skip to content · Siga ujye ku bikorwa
        </a>

        <NavigationRail
          groups={navigationGroups}
          collapsedGroups={collapsedSections}
          onToggleGroup={toggleSection}
          collapsed={railCollapsed}
          onToggleCollapsed={() => setRailCollapsed((value) => !value)}
          saccoName={saccoName}
          brandLabel={t("brand.consoleTitle", "Ibimina Staff Console")}
        />

        <div className="flex min-h-screen flex-1 flex-col">
          <header className="border-b border-white/10 bg-white/5 backdrop-blur">
            <div className="flex flex-col gap-4 px-4 py-4 lg:flex-row lg:items-center lg:justify-between lg:px-8">
              <div className="flex items-center gap-3">
                <button
                  type="button"
                  className="inline-flex h-10 w-10 items-center justify-center rounded-xl border border-white/15 bg-white/5 text-neutral-3 transition hover:bg-white/10 hover:text-neutral-0 lg:hidden"
                  onClick={() => setMobileNavOpen(true)}
                  aria-label={t("nav.open", "Open navigation")}
                >
                  <Menu className="h-5 w-5" aria-hidden="true" />
                </button>
                <div>
                  <p className="text-[0.65rem] font-bold uppercase tracking-[0.3em] text-neutral-6">
                    {t("brand.org", "Umurenge SACCO")}
                  </p>
                  <h1 className="text-lg font-semibold text-neutral-0 lg:text-xl">{saccoName}</h1>
                </div>
              </div>
              <div className="flex flex-wrap items-center gap-2 lg:gap-3">
                <NetworkStatusIndicator />
                <button
                  type="button"
                  onClick={openPalette}
                  className="inline-flex items-center gap-2 rounded-xl border border-white/15 bg-white/5 px-3 py-2 text-xs font-semibold uppercase tracking-wide text-neutral-3 transition hover:bg-white/10 hover:text-neutral-0"
                >
                  <Command className="h-4 w-4" aria-hidden="true" />
                  {t("nav.search", "Command Palette")}
                </button>
                <button
                  type="button"
                  onClick={() => setMobileQuickOpen(true)}
                  className="inline-flex items-center gap-2 rounded-xl border border-white/15 bg-white/5 px-3 py-2 text-xs font-semibold uppercase tracking-wide text-neutral-3 transition hover:bg-white/10 hover:text-neutral-0 lg:hidden"
                >
                  <ListPlus className="h-4 w-4" aria-hidden="true" />
                  {t("dashboard.quick.title", "Quick actions")}
                </button>
                <LanguageSwitcher className="text-xs font-semibold" />
                <SignOutButton className="rounded-xl border border-white/15 bg-white/10 px-4 py-2.5 text-xs font-semibold uppercase tracking-wide shadow-md backdrop-blur-sm transition-all hover:border-white/25 hover:bg-white/20 hover:text-neutral-0" />
              </div>
            </div>
            <div className="px-4 pb-4 lg:px-8">
              <Breadcrumbs items={breadcrumbs} />
            </div>
          </header>

          <OfflineBanner />

          <div className="flex flex-1 flex-col lg:grid lg:grid-cols-[minmax(0,1fr)_22rem] lg:gap-6">
            <main
              id="main-content"
              className="flex flex-1 flex-col gap-6 px-4 pb-20 pt-6 lg:px-8 lg:pb-12"
            >
              {children}
            </main>

            <aside className="hidden border-l border-white/10 bg-white/5 px-6 py-6 lg:flex lg:flex-col lg:gap-6">
              <QuickActionsPanel groups={quickActionGroups} onCommandPalette={openPalette} />
              <div className="rounded-2xl border border-white/10 bg-white/5 p-4">
                <QueuedSyncSummary />
              </div>
            </aside>
          </div>
        </div>
      </div>

      <MobileNavigationDrawer
        open={mobileNavOpen}
        onClose={() => setMobileNavOpen(false)}
        groups={navigationGroups}
        isActive={isActive}
        badges={mobileBadges}
      />

      <MobileQuickActionsDrawer
        open={mobileQuickOpen}
        onClose={() => setMobileQuickOpen(false)}
        groups={quickActionGroups}
      />

      <OfflineQueueIndicator />
      <OfflineConflictDialog />
    </>
<<<<<<< HEAD
  );
  const [showActions, setShowActions] = useState(false);
  const quickActionsRef = useRef<HTMLDivElement | null>(null);
  const quickActionsTriggerRef = useRef<HTMLButtonElement | null>(null);
  const { open: paletteOpen, openPalette } = useCommandPalette();
  const { t } = useTranslation();

  const slotPartitions = useMemo(() => {
    const heroFragments: React.ReactNode[] = [];
    const contentFragments: React.ReactNode[] = [];
    Children.forEach(children, (child) => {
      if (isHeroElement(child)) {
        heroFragments.push(child.props.children);
      } else if (child !== null && child !== undefined) {
        contentFragments.push(child);
      }
    });
    return {
      hero: heroFragments.length ? heroFragments : null,
      content: contentFragments,
    };
  }, [children]);

  useEffect(() => {
    if (!showActions) {
      if (wasQuickActionsOpenRef.current) {
        wasQuickActionsOpenRef.current = false;
        (quickActionsTriggerRef.current ?? quickActionsLastFocusRef.current)?.focus();
      }
      return;
    }

    wasQuickActionsOpenRef.current = true;
    quickActionsLastFocusRef.current = document.activeElement as HTMLElement | null;
    const container = quickActionsRef.current;
    const firstFocusable = getFocusableElements(container).at(0);
    if (firstFocusable) {
      queueMicrotask(() => firstFocusable.focus());
    } else {
      container?.focus();
    }

    const handleKeyDown = (event: KeyboardEvent) => {
      if (!container) return;
      if (event.key === "Escape") {
        event.preventDefault();
        setShowActions(false);
        return;
      }
      if (event.key !== "Tab") {
        return;
      }

      const focusable = getFocusableElements(container);
      if (focusable.length === 0) {
        return;
      }

      const first = focusable[0];
      const last = focusable[focusable.length - 1];
      const activeElement = document.activeElement as HTMLElement | null;

      if (event.shiftKey) {
        if (activeElement === first || activeElement === container) {
          event.preventDefault();
          last.focus();
        }
      } else if (activeElement === last) {
        event.preventDefault();
        first.focus();
      }
    };

    container?.addEventListener("keydown", handleKeyDown);
    return () => container?.removeEventListener("keydown", handleKeyDown);
  }, [showActions]);
  const resolveInitialQuickAction = useCallback(
    () => quickActionsRef.current?.querySelector<HTMLElement>("[data-quick-focus]") ?? null,
    []
=======
>>>>>>> 96a80595
  );
}

function QuickActionsPanel({ groups, onDismiss, onCommandPalette }: QuickActionsPanelProps) {
  const { t } = useTranslation();
  return (
    <div className="flex flex-col gap-4">
      <div className="flex items-start justify-between">
        <div>
          <h2 className="text-sm font-semibold uppercase tracking-[0.3em] text-neutral-6">
            {t("dashboard.quick.title", "Quick actions")}
          </h2>
          <p className="mt-1 text-xs text-neutral-5">
            {t(
              "dashboard.quick.subtitle",
              "Jump into the common workflows or open the command palette."
            )}
          </p>
        </div>
        <button
          type="button"
          onClick={onCommandPalette}
          className="inline-flex items-center gap-2 rounded-xl border border-white/15 bg-white/5 px-3 py-2 text-xs font-semibold uppercase tracking-wide text-neutral-3 transition hover:bg-white/10 hover:text-neutral-0"
        >
          <Command className="h-4 w-4" aria-hidden="true" />
          {t("nav.search", "Command Palette")}
        </button>
      </div>
      <div className="space-y-6">
        {groups.map((group) => (
          <section key={group.id} className="space-y-3">
            <header>
              <h3 className="text-xs font-bold uppercase tracking-[0.2em] text-neutral-0">
                {group.title}
              </h3>
              <p className="text-[10px] text-neutral-5">{group.subtitle}</p>
            </header>
            <ul className="space-y-3">
              {group.actions.map((action) => (
                <li key={`${group.id}-${action.primary}`}>
                  <Link
                    href={action.href}
                    onClick={onDismiss}
                    className="group block rounded-2xl border border-white/10 bg-white/5 px-4 py-3 transition hover:border-white/20 hover:bg-white/10"
                  >
                    <div className="flex items-start justify-between gap-4">
                      <div className="space-y-1">
                        <p className="text-sm font-semibold text-neutral-0 group-hover:text-white">
                          {action.primary}
                        </p>
                        <p className="text-xs text-neutral-4">{action.description}</p>
                        <p className="text-[11px] font-semibold uppercase tracking-[0.25em] text-neutral-5">
                          {action.secondary}
                        </p>
                        <p className="text-[11px] text-neutral-5">{action.secondaryDescription}</p>
                      </div>
                      {action.badge && (
                        <span
                          className={cn(
                            "inline-flex items-center rounded-full border px-2.5 py-1 text-[10px] font-bold uppercase tracking-wide",
                            BADGE_TONE_STYLES[action.badge.tone]
                          )}
                        >
                          {action.badge.label}
                        </span>
                      )}
                    </div>
                  </Link>
                </li>
              ))}
            </ul>
          </section>
        ))}
      </div>
    </div>
  );
}

interface MobileNavigationDrawerProps {
  open: boolean;
  onClose: () => void;
  groups: NavigationRailProps["groups"];
  isActive: (href: string) => boolean;
  badges: Partial<Record<string, UiNavTarget["badge"]>>;
}

function MobileNavigationDrawer({
  open,
  onClose,
  groups,
  isActive,
  badges,
}: MobileNavigationDrawerProps) {
  const { t } = useTranslation();
  return (
    <Drawer open={open} onClose={onClose} title={t("nav.main", "Navigation")} size="full">
      <div className="flex flex-col gap-6">
        {groups.map((group) => (
          <section key={group.id} className="space-y-3">
            <header>
              <h3 className="text-xs font-bold uppercase tracking-[0.3em] text-neutral-4">
                {group.title}
              </h3>
              {group.description && (
                <p className="text-[11px] text-neutral-6">{group.description}</p>
              )}
            </header>
            <ul className="grid gap-2">
              {group.items.map((item) => {
                const badge = badges[item.href];
                const Icon = item.icon;
                return (
                  <li key={item.id}>
                    <Link
                      href={item.href}
                      onClick={onClose}
                      className={cn(
                        "flex items-center gap-3 rounded-xl border px-4 py-3 text-sm font-semibold transition",
                        isActive(item.href)
                          ? "border-kigali/60 bg-kigali/20 text-neutral-0"
                          : "border-white/10 bg-white/5 text-neutral-3 hover:border-white/20 hover:text-neutral-0"
                      )}
                    >
                      <Icon className="h-5 w-5" aria-hidden="true" />
                      <div className="flex-1">
                        <p>{item.label}</p>
                        {item.description && (
                          <p className="text-xs text-neutral-6">{item.description}</p>
                        )}
                      </div>
                      {badge && (
                        <span
                          className={cn(
                            "inline-flex h-fit items-center rounded-full border px-2 py-1 text-[10px] font-bold uppercase tracking-wide",
                            badge ? BADGE_TONE_STYLES[badge.tone] : undefined
                          )}
                        >
                          {badge.label}
                        </span>
                      )}
                    </Link>
                  </li>
                );
              })}
            </ul>
          </section>
        ))}
      </div>
    </Drawer>
  );
}

interface MobileQuickActionsDrawerProps {
  open: boolean;
  onClose: () => void;
  groups: QuickActionGroupDefinition[];
}

function MobileQuickActionsDrawer({ open, onClose, groups }: MobileQuickActionsDrawerProps) {
  const { t } = useTranslation();
  return (
    <Drawer
      open={open}
      onClose={onClose}
      title={t("dashboard.quick.title", "Quick actions")}
      size="full"
    >
      <div className="space-y-6">
        {groups.map((group) => (
          <section key={group.id} className="space-y-3">
            <header className="flex items-baseline justify-between">
              <h3 className="text-xs font-bold uppercase tracking-[0.2em] text-neutral-0">
                {group.title}
              </h3>
              <p className="text-[10px] text-neutral-5">{group.subtitle}</p>
            </header>
            <ul className="space-y-2">
              {group.actions.map((action) => (
                <li key={`${group.id}-${action.primary}`}>
                  <Link
                    href={action.href}
                    onClick={onClose}
                    className="block rounded-xl border border-white/15 bg-white/5 px-4 py-3"
                  >
                    <div className="flex items-start justify-between gap-4">
                      <div className="space-y-1">
                        <p className="text-sm font-semibold text-neutral-0">{action.primary}</p>
                        <p className="text-xs text-neutral-4">{action.description}</p>
                        <p className="text-[11px] font-semibold uppercase tracking-[0.25em] text-neutral-5">
                          {action.secondary}
                        </p>
                        <p className="text-[11px] text-neutral-5">{action.secondaryDescription}</p>
                      </div>
                      {action.badge && (
                        <span
                          className={cn(
                            "inline-flex items-center rounded-full border px-2 py-1 text-[10px] font-bold uppercase tracking-wide",
                            BADGE_TONE_STYLES[action.badge.tone]
                          )}
                        >
                          {action.badge.label}
                        </span>
                      )}
                    </div>
                  </Link>
                </li>
              ))}
            </ul>
          </section>
        ))}
      </div>
    </Drawer>
  );
}<|MERGE_RESOLUTION|>--- conflicted
+++ resolved
@@ -10,11 +10,8 @@
   useRef,
   useState,
 } from "react";
-<<<<<<< HEAD
-=======
 import { useMemo, useState } from "react";
 import type { ReactNode } from "react";
->>>>>>> 96a80595
 import Link from "next/link";
 import { usePathname } from "next/navigation";
 import { Command, ListPlus, Menu, Settings2 } from "lucide-react";
@@ -43,7 +40,6 @@
 import { NavigationRail } from "@/components/layout/navigation-rail";
 import type { NavigationRailProps } from "@/components/layout/navigation-rail";
 import { Drawer } from "@/components/ui/drawer";
-<<<<<<< HEAD
 import { useFocusTrap } from "@/src/lib/a11y/useFocusTrap";
 import {
   BADGE_TONE_STYLES,
@@ -51,8 +47,6 @@
   type QuickActionGroupDefinition,
 } from "./quick-actions";
 
-=======
->>>>>>> 96a80595
 const GUEST_MODE = process.env.NEXT_PUBLIC_AUTH_GUEST_MODE === "1";
 
 const HERO_SLOT = Symbol("AppShellHero");
@@ -467,7 +461,6 @@
       <OfflineQueueIndicator />
       <OfflineConflictDialog />
     </>
-<<<<<<< HEAD
   );
   const [showActions, setShowActions] = useState(false);
   const quickActionsRef = useRef<HTMLDivElement | null>(null);
@@ -547,8 +540,6 @@
   const resolveInitialQuickAction = useCallback(
     () => quickActionsRef.current?.querySelector<HTMLElement>("[data-quick-focus]") ?? null,
     []
-=======
->>>>>>> 96a80595
   );
 }
 
