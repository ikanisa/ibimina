--- conflicted
+++ resolved
@@ -1,10 +1,7 @@
 "use client";
 
-<<<<<<< HEAD
 import { Children, Fragment, useEffect, useMemo, useRef, useState, isValidElement } from "react";
-=======
 import { useCallback, useEffect, useMemo, useRef, useState } from "react";
->>>>>>> e43bad3a
 import Link from "next/link";
 import { usePathname } from "next/navigation";
 import {
@@ -38,7 +35,6 @@
 
 const GUEST_MODE = process.env.NEXT_PUBLIC_AUTH_GUEST_MODE === "1";
 
-<<<<<<< HEAD
 const HERO_SLOT = Symbol("AppShellHero");
 
 interface HeroComponentProps {
@@ -77,8 +73,6 @@
   return Array.from(container.querySelectorAll<HTMLElement>(focusableSelectors));
 }
 
-=======
->>>>>>> e43bad3a
 interface AppShellProps {
   children: React.ReactNode;
   profile: ProfileRow;
@@ -417,7 +411,6 @@
   const { open: paletteOpen, openPalette } = useCommandPalette();
   const { t } = useTranslation();
 
-<<<<<<< HEAD
   const slotPartitions = useMemo(() => {
     const heroFragments: React.ReactNode[] = [];
     const contentFragments: React.ReactNode[] = [];
@@ -487,7 +480,6 @@
     container?.addEventListener("keydown", handleKeyDown);
     return () => container?.removeEventListener("keydown", handleKeyDown);
   }, [showActions]);
-=======
   const resolveInitialQuickAction = useCallback(
     () => quickActionsRef.current?.querySelector<HTMLElement>("[data-quick-focus]") ?? null,
     []
@@ -498,7 +490,6 @@
     initialFocus: resolveInitialQuickAction,
     returnFocus: () => quickActionsTriggerRef.current?.focus(),
   });
->>>>>>> e43bad3a
 
   const isActive = (href: string) => pathname === href || pathname?.startsWith(`${href}/`);
 
