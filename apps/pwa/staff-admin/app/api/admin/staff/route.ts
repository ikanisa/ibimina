import { NextResponse } from "next/server";
import { z } from "zod";
import { guardAdminAction } from "@/lib/admin/guard";
import { supabaseSrv } from "@/lib/supabase/server";
import { isMissingRelationError } from "@/lib/supabase/errors";
import { getExtendedClient } from "@/lib/supabase/typed-client";
import { sanitizeError } from "@/lib/errors";

// Validation schema for staff list query parameters
const staffQuerySchema = z.object({
  role: z.enum(["SYSTEM_ADMIN", "SACCO_MANAGER", "SACCO_STAFF", "SACCO_VIEWER"]).optional(),
  sacco_id: z.string().uuid().optional(),
  status: z.enum(["active", "suspended"]).optional(),
  q: z.string().max(100).optional(),
  org_type: z.enum(["MFI", "DISTRICT"]).optional(),
  org_id: z.string().uuid().optional(),
});

export async function GET(request: Request) {
  const { searchParams } = new URL(request.url);

  // Validate query parameters
  const validationResult = staffQuerySchema.safeParse({
    role: searchParams.get("role") ?? undefined,
    sacco_id: searchParams.get("sacco_id") ?? undefined,
    status: searchParams.get("status") ?? undefined,
    q: searchParams.get("q") ?? undefined,
    org_type: searchParams.get("org_type") ?? undefined,
    org_id: searchParams.get("org_id") ?? undefined,
  });

  if (!validationResult.success) {
    return NextResponse.json(
      { error: "Invalid query parameters", details: validationResult.error.flatten() },
      { status: 400 }
    );
  }

  const {
    role,
    sacco_id: saccoId,
    status,
    q,
    org_type: orgType,
    org_id: orgId,
  } = validationResult.data;

  const guard = await guardAdminAction(
    {
      action: "admin_staff_list",
      reason: "Only system administrators can list staff.",
      logEvent: "admin_staff_list_denied",
    },
    (error) => NextResponse.json({ error: error.message }, { status: 403 })
  );

  if (guard.denied) return guard.result;

<<<<<<< HEAD
  try {
    const supabase = supabaseSrv();
    const extendedClient = getExtendedClient(supabase);

    let scopedUserIds: string[] | null = null;
    if (orgType) {
      const membershipQuery = extendedClient
        .schema("app")
        .from("org_memberships")
        .select("user_id, org_id, organizations(type)")
        .eq("organizations.type", orgType);
        
      const membershipQueryWithFilter = orgId
        ? membershipQuery.eq("org_id", orgId)
        : membershipQuery;
        
      const membershipResult = await membershipQueryWithFilter;
      
      if (membershipResult.error && !isMissingRelationError(membershipResult.error)) {
        const sanitized = sanitizeError(membershipResult.error);
        return NextResponse.json(
          { error: sanitized.message, code: sanitized.code },
          { status: 500 }
        );
      }
      
      const rows = (membershipResult.data ?? []) as Array<{ user_id: string | null }>;
      const ids = Array.from(
        new Set(
          rows
            .map((row) => row.user_id)
            .filter((value): value is string => typeof value === "string" && value.length > 0)
        )
      );
      if (ids.length === 0) {
        return NextResponse.json({ users: [] });
      }
      scopedUserIds = ids;
    }
=======
  const supabase = supabaseSrv();

  let scopedUserIds: string[] | null = null;
  if (orgType) {
    let membershipQuery = supabase
      .schema("app")
      .from("org_memberships")
      .select("user_id, org_id, organizations(type)")
      .eq("organizations.type", orgType);
    
    if (orgId) {
      membershipQuery = membershipQuery.eq("org_id", orgId);
    }
    const membershipResult = await membershipQuery;
    if (membershipResult.error && !isMissingRelationError(membershipResult.error)) {
      return NextResponse.json({ error: "Failed to load memberships" }, { status: 500 });
    }
    const rows = (membershipResult.data ?? []) as Array<{ user_id: string | null }>;
    const ids = Array.from(
      new Set(
        rows
          .map((row) => row.user_id)
          .filter((value): value is string => typeof value === "string" && value.length > 0)
      )
    );
    if (ids.length === 0) {
      return NextResponse.json({ users: [] });
    }
    scopedUserIds = ids;
  }

  let query = supabase
    .from("users")
    .select("id, email, role, sacco_id, created_at, suspended, saccos: saccos(name)");

  if (role) query = query.eq("role", role);
  if (saccoId) query = query.eq("sacco_id", saccoId);
  if (status === "active") query = query.eq("suspended", false);
  if (status === "suspended") query = query.eq("suspended", true);
  if (scopedUserIds) query = query.in("id", scopedUserIds);
>>>>>>> 08b7350a

    let query = supabase
      .from("users")
      .select("id, email, role, sacco_id, created_at, suspended, saccos: saccos(name)");

    if (role) query = query.eq("role", role);
    if (saccoId) query = query.eq("sacco_id", saccoId);
    if (status === "active") query = query.eq("suspended", false);
    if (status === "suspended") query = query.eq("suspended", true);
    if (scopedUserIds) query = query.in("id", scopedUserIds);

    query = query.order("created_at", { ascending: false });

    const result = await query;
    if (result.error && !isMissingRelationError(result.error)) {
      const sanitized = sanitizeError(result.error);
      return NextResponse.json(
        { error: sanitized.message, code: sanitized.code },
        { status: 500 }
      );
    }

    let rows = (result.data ?? []) as Array<{
      id: string;
      email: string;
      role: string;
      sacco_id: string | null;
      created_at: string | null;
      suspended?: boolean | null;
      saccos?: { name: string | null } | null;
    }>;

    // Apply search filter if provided
    if (q && q.trim().length > 0) {
      const searchTerm = q.trim().toLowerCase();
      rows = rows.filter((r) => (r.email ?? "").toLowerCase().includes(searchTerm));
    }

    const users = rows.map((u) => ({
      id: u.id,
      email: u.email,
      role: u.role,
      sacco_id: u.sacco_id,
      sacco_name: u.saccos?.name ?? null,
      created_at: u.created_at,
      suspended: Boolean(u.suspended),
    }));

    return NextResponse.json({ users });
  } catch (error) {
    const sanitized = sanitizeError(error);
    return NextResponse.json(
      { error: sanitized.message, code: sanitized.code },
      { status: 500 }
    );
  }
}<|MERGE_RESOLUTION|>--- conflicted
+++ resolved
@@ -56,7 +56,6 @@
 
   if (guard.denied) return guard.result;
 
-<<<<<<< HEAD
   try {
     const supabase = supabaseSrv();
     const extendedClient = getExtendedClient(supabase);
@@ -96,7 +95,6 @@
       }
       scopedUserIds = ids;
     }
-=======
   const supabase = supabaseSrv();
 
   let scopedUserIds: string[] | null = null;
@@ -137,7 +135,6 @@
   if (status === "active") query = query.eq("suspended", false);
   if (status === "suspended") query = query.eq("suspended", true);
   if (scopedUserIds) query = query.in("id", scopedUserIds);
->>>>>>> 08b7350a
 
     let query = supabase
       .from("users")
