--- conflicted
+++ resolved
@@ -76,8 +76,6 @@
       { status: 500 }
     );
   }
-<<<<<<< HEAD
-=======
 
   // Optional: email webhook
   try {
@@ -103,5 +101,4 @@
     ok: true, 
     password_sent: Boolean(url && email) 
   });
->>>>>>> 08b7350a
 }