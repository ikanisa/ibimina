--- conflicted
+++ resolved
@@ -3,14 +3,11 @@
 import com.ibimina.client.BuildConfig
 import io.github.jan.supabase.createSupabaseClient
 import io.github.jan.supabase.gotrue.Auth
-<<<<<<< HEAD
 import io.github.jan.supabase.postgrest.Postgrest
 import io.github.jan.supabase.postgrest.from
 import io.github.jan.supabase.realtime.Realtime
 import kotlinx.serialization.Serializable
-=======
 import io.github.jan.supabase.realtime.Realtime
->>>>>>> d293ddc8
 import javax.inject.Inject
 import javax.inject.Singleton
 
@@ -37,7 +34,6 @@
         install(Auth)
         install(Realtime)
     }
-<<<<<<< HEAD
 
     val isConfigured: Boolean
         get() = supabaseUrl.isNotBlank() && supabaseKey.isNotBlank()
@@ -76,34 +72,4 @@
         client.from("allocations")
             .insert(allocation)
     }
-}
-
-@Serializable
-data class Group(
-    val id: String,
-    val name: String,
-    val group_id: String,
-    val member_code: String
-)
-
-@Serializable
-data class Transaction(
-    val id: String,
-    val amount: Double,
-    val reference: String,
-    val status: String,
-    val created_at: String
-)
-
-@Serializable
-data class AllocationRequest(
-    val org_id: String,
-    val group_id: String,
-    val member_id: String,
-    val amount: Double,
-    val raw_ref: String,
-    val source: String
-)
-=======
-}
->>>>>>> d293ddc8
+}