package com.ibimina.client.di

<<<<<<< HEAD
=======
import com.ibimina.client.data.repository.IbiminaRepositoryImpl
import com.ibimina.client.domain.repository.IbiminaRepository
import dagger.Binds
>>>>>>> ead52b77
import dagger.Module
import dagger.Provides
import dagger.hilt.InstallIn
import dagger.hilt.components.SingletonComponent
import com.ibimina.client.data.repository.GroupRepositoryImpl
import com.ibimina.client.data.repository.TransactionRepositoryImpl
import com.ibimina.client.domain.repository.GroupRepository
import com.ibimina.client.domain.repository.TransactionRepository
import javax.inject.Singleton

<<<<<<< HEAD
/**
 * Hilt module for providing repository implementations
 * 
 * Binds repository interfaces to their implementations.
 */
@Module
@InstallIn(SingletonComponent::class)
object RepositoryModule {
    
    @Provides
    @Singleton
    fun provideGroupRepository(
        impl: GroupRepositoryImpl
    ): GroupRepository = impl
    
    @Provides
    @Singleton
    fun provideTransactionRepository(
        impl: TransactionRepositoryImpl
    ): TransactionRepository = impl
=======
@Module
@InstallIn(SingletonComponent::class)
abstract class RepositoryModule {

    @Binds
    @Singleton
    abstract fun bindIbiminaRepository(impl: IbiminaRepositoryImpl): IbiminaRepository
>>>>>>> ead52b77
}<|MERGE_RESOLUTION|>--- conflicted
+++ resolved
@@ -1,11 +1,8 @@
 package com.ibimina.client.di
 
-<<<<<<< HEAD
-=======
 import com.ibimina.client.data.repository.IbiminaRepositoryImpl
 import com.ibimina.client.domain.repository.IbiminaRepository
 import dagger.Binds
->>>>>>> ead52b77
 import dagger.Module
 import dagger.Provides
 import dagger.hilt.InstallIn
@@ -16,7 +13,6 @@
 import com.ibimina.client.domain.repository.TransactionRepository
 import javax.inject.Singleton
 
-<<<<<<< HEAD
 /**
  * Hilt module for providing repository implementations
  * 
@@ -37,7 +33,6 @@
     fun provideTransactionRepository(
         impl: TransactionRepositoryImpl
     ): TransactionRepository = impl
-=======
 @Module
 @InstallIn(SingletonComponent::class)
 abstract class RepositoryModule {
@@ -45,5 +40,4 @@
     @Binds
     @Singleton
     abstract fun bindIbiminaRepository(impl: IbiminaRepositoryImpl): IbiminaRepository
->>>>>>> ead52b77
 }