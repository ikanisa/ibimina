plugins {
<<<<<<< HEAD
    id("com.android.application") version "8.2.0" apply false
    id("org.jetbrains.kotlin.android") version "1.9.20" apply false
    id("com.google.dagger.hilt.android") version "2.48" apply false
}

tasks.register("clean", Delete::class) {
    delete(rootProject.layout.buildDirectory)
=======
    id("com.android.application") version "8.7.3" apply false
    id("org.jetbrains.kotlin.android") version "2.0.21" apply false
    id("org.jetbrains.kotlin.plugin.compose") version "2.0.21" apply false
    id("com.google.dagger.hilt.android") version "2.52" apply false
}

tasks.register("clean", Delete::class) {
    delete(layout.buildDirectory)
>>>>>>> a80c9346
}<|MERGE_RESOLUTION|>--- conflicted
+++ resolved
@@ -1,5 +1,4 @@
 plugins {
-<<<<<<< HEAD
     id("com.android.application") version "8.2.0" apply false
     id("org.jetbrains.kotlin.android") version "1.9.20" apply false
     id("com.google.dagger.hilt.android") version "2.48" apply false
@@ -7,7 +6,6 @@
 
 tasks.register("clean", Delete::class) {
     delete(rootProject.layout.buildDirectory)
-=======
     id("com.android.application") version "8.7.3" apply false
     id("org.jetbrains.kotlin.android") version "2.0.21" apply false
     id("org.jetbrains.kotlin.plugin.compose") version "2.0.21" apply false
@@ -16,5 +14,4 @@
 
 tasks.register("clean", Delete::class) {
     delete(layout.buildDirectory)
->>>>>>> a80c9346
 }