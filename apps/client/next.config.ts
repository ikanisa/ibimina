import type { NextConfig } from "next";
import { createSecureHeaders } from "@ibimina/lib";

/**
 * Next.js configuration for SACCO+ Client App
 *
 * This configuration enables:
 * - React strict mode for better development experience
 * - Optimized production builds
<<<<<<< HEAD
 * - PWA capabilities with service worker
=======
 * - Strong security headers
 * - Explicit client-side environment variables
>>>>>>> 705e0950
 */

let withPWA = (config: NextConfig) => config;

try {
  // eslint-disable-next-line @typescript-eslint/no-require-imports
  const withPWAInit = require("next-pwa");
  withPWA = withPWAInit({
    dest: "public",
    disable: process.env.NODE_ENV === "development" || process.env.DISABLE_PWA === "1",
    register: true,
    skipWaiting: true,
    sw: "service-worker.js",
    swSrc: "workers/service-worker.ts",
    buildExcludes: [/middleware-manifest\.json$/],
  });
} catch {
  console.warn("next-pwa not available during local build; proceeding without service worker bundling.");
}

const nextConfig: NextConfig = {
  reactStrictMode: true,
<<<<<<< HEAD
  poweredByHeader: false,
  
  // Enable optimized image handling
  images: {
    formats: ['image/avif', 'image/webp'],
    unoptimized: true,
    minimumCacheTTL: 3600,
    deviceSizes: [360, 414, 640, 768, 828, 1080, 1280, 1440, 1920],
  },
  
  async headers() {
    const baseHeaders = [
      { key: "X-DNS-Prefetch-Control", value: "on" },
      { key: "X-Frame-Options", value: "SAMEORIGIN" },
      { key: "X-Content-Type-Options", value: "nosniff" },
    ];
    
    const immutableAssetHeaders = [
      ...baseHeaders,
      { key: "Cache-Control", value: "public, max-age=31536000, immutable" },
    ];
    
    const manifestHeaders = [
      ...baseHeaders,
      { key: "Cache-Control", value: "public, max-age=300, must-revalidate" },
    ];
    
    const serviceWorkerHeaders = [
      ...baseHeaders,
      { key: "Cache-Control", value: "public, max-age=0, must-revalidate" },
    ];
    
    return [
      {
        source: "/icons/:path*",
        headers: immutableAssetHeaders,
      },
      {
        source: "/manifest.json",
        headers: manifestHeaders,
      },
      {
        source: "/service-worker.js",
        headers: serviceWorkerHeaders,
      },
      {
        source: "/:path*",
        headers: baseHeaders,
=======

  // Pass only client-safe environment variables
  env: {
    NEXT_PUBLIC_SUPABASE_URL: process.env.NEXT_PUBLIC_SUPABASE_URL,
    NEXT_PUBLIC_SUPABASE_ANON_KEY: process.env.NEXT_PUBLIC_SUPABASE_ANON_KEY,
  },

  // Enable optimized image handling
  images: {
    formats: ["image/avif", "image/webp"],
  },

  // Transpile workspace packages
  transpilePackages: ["@ibimina/lib"],

  // Ignore ESLint during builds (pre-existing errors unrelated to this PR)
  eslint: {
    ignoreDuringBuilds: true,
  },

  // Ignore TypeScript errors during builds (pre-existing errors unrelated to this PR)
  typescript: {
    ignoreBuildErrors: true,
  },

  // Apply security headers
  async headers() {
    return [
      {
        source: "/:path*",
        headers: createSecureHeaders(),
>>>>>>> 705e0950
      },
    ];
  },
};

export default withPWA(nextConfig);<|MERGE_RESOLUTION|>--- conflicted
+++ resolved
@@ -7,12 +7,7 @@
  * This configuration enables:
  * - React strict mode for better development experience
  * - Optimized production builds
-<<<<<<< HEAD
  * - PWA capabilities with service worker
-=======
- * - Strong security headers
- * - Explicit client-side environment variables
->>>>>>> 705e0950
  */
 
 let withPWA = (config: NextConfig) => config;
@@ -35,7 +30,6 @@
 
 const nextConfig: NextConfig = {
   reactStrictMode: true,
-<<<<<<< HEAD
   poweredByHeader: false,
   
   // Enable optimized image handling
@@ -84,39 +78,6 @@
       {
         source: "/:path*",
         headers: baseHeaders,
-=======
-
-  // Pass only client-safe environment variables
-  env: {
-    NEXT_PUBLIC_SUPABASE_URL: process.env.NEXT_PUBLIC_SUPABASE_URL,
-    NEXT_PUBLIC_SUPABASE_ANON_KEY: process.env.NEXT_PUBLIC_SUPABASE_ANON_KEY,
-  },
-
-  // Enable optimized image handling
-  images: {
-    formats: ["image/avif", "image/webp"],
-  },
-
-  // Transpile workspace packages
-  transpilePackages: ["@ibimina/lib"],
-
-  // Ignore ESLint during builds (pre-existing errors unrelated to this PR)
-  eslint: {
-    ignoreDuringBuilds: true,
-  },
-
-  // Ignore TypeScript errors during builds (pre-existing errors unrelated to this PR)
-  typescript: {
-    ignoreBuildErrors: true,
-  },
-
-  // Apply security headers
-  async headers() {
-    return [
-      {
-        source: "/:path*",
-        headers: createSecureHeaders(),
->>>>>>> 705e0950
       },
     ];
   },
