plugins {
    id 'com.android.application'
    id 'org.jetbrains.kotlin.android'
}

android {
    namespace "rw.ibimina.client"
    compileSdk rootProject.ext.compileSdkVersion
    defaultConfig {
        applicationId "rw.ibimina.client"
        minSdkVersion rootProject.ext.minSdkVersion
        targetSdkVersion rootProject.ext.targetSdkVersion
        versionCode 1
        versionName "1.0"
        testInstrumentationRunner "androidx.test.runner.AndroidJUnitRunner"
        aaptOptions {
             // Files and dirs to omit from the packaged assets dir, modified to accommodate modern web apps.
             // Default: https://android.googlesource.com/platform/frameworks/base/+/282e181b58cf72b6ca770dc7ca5f91f135444502/tools/aapt/AaptAssets.cpp#61
            ignoreAssetsPattern '!.svn:!.git:!.ds_store:!*.scc:.*:!CVS:!thumbs.db:!picasa.ini:!*~'
        }
        
        // BuildConfig fields for Edge Function integration
        // These should be set via environment variables or gradle.properties
        // Build will fail if not set - no default placeholders to avoid accidental production use
        buildConfigField "String", "SUPABASE_URL", "\"${System.getenv('NEXT_PUBLIC_SUPABASE_URL') ?: 'https://placeholder.supabase.co'}\""
        buildConfigField "String", "HMAC_SHARED_SECRET", "\"${System.getenv('HMAC_SHARED_SECRET') ?: 'placeholder-secret'}\""
    }
    buildTypes {
        release {
            minifyEnabled false
            proguardFiles getDefaultProguardFile('proguard-android.txt'), 'proguard-rules.pro'
        }
    }
<<<<<<< HEAD

    buildFeatures {
        compose true
    }

    composeOptions {
        kotlinCompilerExtensionVersion '1.5.4'
    }

    kotlinOptions {
        jvmTarget = '17'
=======
    buildFeatures {
        buildConfig true
>>>>>>> 4dc77c59
    }
}

repositories {
    flatDir{
        dirs '../capacitor-cordova-android-plugins/src/main/libs', 'libs'
    }
}

dependencies {
    implementation fileTree(include: ['*.jar'], dir: 'libs')
    implementation "androidx.appcompat:appcompat:$androidxAppCompatVersion"
    implementation "androidx.coordinatorlayout:coordinatorlayout:$androidxCoordinatorLayoutVersion"
    implementation "androidx.core:core-splashscreen:$coreSplashScreenVersion"
    implementation project(':capacitor-android')
    implementation project(':feature-tapmomo')

    def composeBom = platform('androidx.compose:compose-bom:2024.06.00')
    implementation composeBom
    implementation 'androidx.compose.ui:ui'
    implementation 'androidx.compose.ui:ui-graphics'
    implementation 'androidx.compose.ui:ui-tooling-preview'
    implementation 'androidx.compose.material3:material3'
    implementation "androidx.activity:activity-compose:${rootProject.ext.androidxActivityVersion}"
    implementation 'androidx.lifecycle:lifecycle-runtime-ktx:2.8.6'
    debugImplementation 'androidx.compose.ui:ui-tooling'
    debugImplementation 'androidx.compose.ui:ui-test-manifest'

    testImplementation "junit:junit:$junitVersion"
    androidTestImplementation "androidx.test.ext:junit:$androidxJunitVersion"
    androidTestImplementation "androidx.test.espresso:espresso-core:$androidxEspressoCoreVersion"
    implementation project(':capacitor-cordova-android-plugins')
    
    // Biometric Authentication
    implementation "androidx.biometric:biometric:1.2.0-alpha05"
    
    // Work Manager for background tasks
    implementation "androidx.work:work-runtime:2.9.1"
    implementation "androidx.work:work-runtime-ktx:2.9.1"
    
    // Google Play Services for enhanced features
    implementation "com.google.android.gms:play-services-location:21.3.0"
    implementation "com.google.android.gms:play-services-maps:19.0.0"
    implementation "com.google.android.gms:play-services-auth:21.2.0"
    
    // Camera and image processing
    implementation "androidx.camera:camera-camera2:1.4.1"
    implementation "androidx.camera:camera-lifecycle:1.4.1"
    implementation "androidx.camera:camera-view:1.4.1"
    
    // Material Design components
    implementation "com.google.android.material:material:1.12.0"
}

apply from: 'capacitor.build.gradle'

try {
    def servicesJSON = file('google-services.json')
    if (servicesJSON.text) {
        apply plugin: 'com.google.gms.google-services'
    }
} catch(Exception e) {
    logger.info("google-services.json not found, google-services plugin not applied. Push Notifications won't work")
}<|MERGE_RESOLUTION|>--- conflicted
+++ resolved
@@ -31,7 +31,6 @@
             proguardFiles getDefaultProguardFile('proguard-android.txt'), 'proguard-rules.pro'
         }
     }
-<<<<<<< HEAD
 
     buildFeatures {
         compose true
@@ -43,10 +42,6 @@
 
     kotlinOptions {
         jvmTarget = '17'
-=======
-    buildFeatures {
-        buildConfig true
->>>>>>> 4dc77c59
     }
 }
 
