--- conflicted
+++ resolved
@@ -60,7 +60,6 @@
       [_ in never]: never;
     };
     Functions: {
-<<<<<<< HEAD
       search_saccos: {
         Args: {
           district_filter?: string
@@ -81,10 +80,6 @@
         }[]
       }
     }
-=======
-      [_ in never]: never;
-    };
->>>>>>> a6811f07
     Enums: {
       [_ in never]: never;
     };
