export type Json = string | number | boolean | null | { [key: string]: Json | undefined } | Json[];

export type Database = {
  // Allows to automatically instantiate createClient with right options
  // instead of createClient<Database, { PostgrestVersion: 'XX' }>(URL, KEY)
  __InternalSupabase: {
    PostgrestVersion: "13.0.5";
  };
  app: {
    Tables: {
      organizations: {
        Row: {
          id: string;
          type: Database["app"]["Enums"]["org_type"];
          name: string;
          district_code: string | null;
          parent_id: string | null;
          created_at: string;
        };
        Insert: {
          id?: string;
          type: Database["app"]["Enums"]["org_type"];
          name: string;
          district_code?: string | null;
          parent_id?: string | null;
          created_at?: string;
        };
        Update: {
          id?: string;
          type?: Database["app"]["Enums"]["org_type"];
          name?: string;
          district_code?: string | null;
          parent_id?: string | null;
          created_at?: string;
        };
        Relationships: [
          {
            foreignKeyName: "organizations_parent_id_fkey";
            columns: ["parent_id"];
            isOneToOne: false;
            referencedRelation: "organizations";
            referencedColumns: ["id"];
          },
        ];
      };
      org_memberships: {
        Row: {
          user_id: string;
          org_id: string;
          role: Database["public"]["Enums"]["app_role"];
          created_at: string;
        };
        Insert: {
          user_id: string;
          org_id: string;
          role: Database["public"]["Enums"]["app_role"];
          created_at?: string;
        };
        Update: {
          user_id?: string;
          org_id?: string;
          role?: Database["public"]["Enums"]["app_role"];
          created_at?: string;
        };
        Relationships: [
          {
            foreignKeyName: "org_memberships_user_id_fkey";
            columns: ["user_id"];
            isOneToOne: false;
            referencedRelation: "users";
            referencedColumns: ["id"];
          },
          {
            foreignKeyName: "org_memberships_org_id_fkey";
            columns: ["org_id"];
            isOneToOne: false;
            referencedRelation: "organizations";
            referencedColumns: ["id"];
          },
        ];
      };
      accounts: {
        Row: {
          balance: number | null;
          created_at: string;
          currency: string;
          id: string;
          owner_id: string | null;
          owner_type: string;
          sacco_id: string | null;
          status: string;
          updated_at: string;
        };
        Insert: {
          balance?: number | null;
          created_at?: string;
          currency?: string;
          id?: string;
          owner_id?: string | null;
          owner_type: string;
          sacco_id?: string | null;
          status?: string;
          updated_at?: string;
        };
        Update: {
          balance?: number | null;
          created_at?: string;
          currency?: string;
          id?: string;
          owner_id?: string | null;
          owner_type?: string;
          sacco_id?: string | null;
          status?: string;
          updated_at?: string;
        };
        Relationships: [
          {
            foreignKeyName: "accounts_sacco_id_fkey";
            columns: ["sacco_id"];
            isOneToOne: false;
            referencedRelation: "saccos";
            referencedColumns: ["id"];
          },
        ];
      };
      audit_logs: {
        Row: {
          action: string;
          actor: string | null;
          created_at: string;
          diff: Json | null;
          entity: string | null;
          entity_id: string | null;
          id: string;
          sacco_id: string | null;
        };
        Insert: {
          action: string;
          actor?: string | null;
          created_at?: string;
          diff?: Json | null;
          entity?: string | null;
          entity_id?: string | null;
          id?: string;
          sacco_id?: string | null;
        };
        Update: {
          action?: string;
          actor?: string | null;
          created_at?: string;
          diff?: Json | null;
          entity?: string | null;
          entity_id?: string | null;
          id?: string;
          sacco_id?: string | null;
        };
        Relationships: [
          {
            foreignKeyName: "audit_logs_sacco_id_fkey";
            columns: ["sacco_id"];
            isOneToOne: false;
            referencedRelation: "saccos";
            referencedColumns: ["id"];
          },
        ];
      };
      devices_trusted: {
        Row: {
          created_at: string;
          device_hash: string;
          device_label: string | null;
          expires_at: string;
          id: string;
          last_seen_at: string;
          metadata: Json;
          user_id: string;
        };
        Insert: {
          created_at?: string;
          device_hash: string;
          device_label?: string | null;
          expires_at?: string;
          id?: string;
          last_seen_at?: string;
          metadata?: Json;
          user_id: string;
        };
        Update: {
          created_at?: string;
          device_hash?: string;
          device_label?: string | null;
          expires_at?: string;
          id?: string;
          last_seen_at?: string;
          metadata?: Json;
          user_id?: string;
        };
        Relationships: [];
      };
      financial_institutions: {
        Row: {
          created_at: string;
          district: string;
          id: string;
          kind: Database["app"]["Enums"]["financial_institution_kind"];
          metadata: Json;
          name: string;
          sacco_id: string | null;
          updated_at: string;
        };
        Insert: {
          created_at?: string;
          district: string;
          id?: string;
          kind: Database["app"]["Enums"]["financial_institution_kind"];
          metadata?: Json;
          name: string;
          sacco_id?: string | null;
          updated_at?: string;
        };
        Update: {
          created_at?: string;
          district?: string;
          id?: string;
          kind?: Database["app"]["Enums"]["financial_institution_kind"];
          metadata?: Json;
          name?: string;
          sacco_id?: string | null;
          updated_at?: string;
        };
        Relationships: [
          {
            foreignKeyName: "financial_institutions_sacco_id_fkey";
            columns: ["sacco_id"];
            isOneToOne: true;
            referencedRelation: "saccos";
            referencedColumns: ["id"];
          },
        ];
      };
      ikimina: {
        Row: {
          code: string;
          created_at: string;
          id: string;
          name: string;
          sacco_id: string;
          settings_json: Json;
          status: string;
          type: string;
          updated_at: string;
        };
        Insert: {
          code: string;
          created_at?: string;
          id?: string;
          name: string;
          sacco_id: string;
          settings_json?: Json;
          status?: string;
          type?: string;
          updated_at?: string;
        };
        Update: {
          code?: string;
          created_at?: string;
          id?: string;
          name?: string;
          sacco_id?: string;
          settings_json?: Json;
          status?: string;
          type?: string;
          updated_at?: string;
        };
        Relationships: [
          {
            foreignKeyName: "ikimina_sacco_id_fkey";
            columns: ["sacco_id"];
            isOneToOne: false;
            referencedRelation: "saccos";
            referencedColumns: ["id"];
          },
        ];
      };
      import_files: {
        Row: {
          error: string | null;
          filename: string;
          id: string;
          sacco_id: string | null;
          status: string;
          type: string;
          uploaded_at: string;
          uploaded_by: string | null;
        };
        Insert: {
          error?: string | null;
          filename: string;
          id?: string;
          sacco_id?: string | null;
          status?: string;
          type: string;
          uploaded_at?: string;
          uploaded_by?: string | null;
        };
        Update: {
          error?: string | null;
          filename?: string;
          id?: string;
          sacco_id?: string | null;
          status?: string;
          type?: string;
          uploaded_at?: string;
          uploaded_by?: string | null;
        };
        Relationships: [
          {
            foreignKeyName: "import_files_sacco_id_fkey";
            columns: ["sacco_id"];
            isOneToOne: false;
            referencedRelation: "saccos";
            referencedColumns: ["id"];
          },
        ];
      };
      ledger_entries: {
        Row: {
          amount: number;
          created_at: string;
          credit_id: string;
          currency: string;
          debit_id: string;
          external_id: string | null;
          id: string;
          memo: string | null;
          sacco_id: string | null;
          value_date: string;
        };
        Insert: {
          amount: number;
          created_at?: string;
          credit_id: string;
          currency?: string;
          debit_id: string;
          external_id?: string | null;
          id?: string;
          memo?: string | null;
          sacco_id?: string | null;
          value_date?: string;
        };
        Update: {
          amount?: number;
          created_at?: string;
          credit_id?: string;
          currency?: string;
          debit_id?: string;
          external_id?: string | null;
          id?: string;
          memo?: string | null;
          sacco_id?: string | null;
          value_date?: string;
        };
        Relationships: [
          {
            foreignKeyName: "ledger_entries_credit_id_fkey";
            columns: ["credit_id"];
            isOneToOne: false;
            referencedRelation: "accounts";
            referencedColumns: ["id"];
          },
          {
            foreignKeyName: "ledger_entries_debit_id_fkey";
            columns: ["debit_id"];
            isOneToOne: false;
            referencedRelation: "accounts";
            referencedColumns: ["id"];
          },
          {
            foreignKeyName: "ledger_entries_sacco_id_fkey";
            columns: ["sacco_id"];
            isOneToOne: false;
            referencedRelation: "saccos";
            referencedColumns: ["id"];
          },
        ];
      };
      members: {
        Row: {
          created_at: string;
          full_name: string;
          id: string;
          ikimina_id: string;
          joined_at: string;
          member_code: string | null;
          msisdn: string;
          msisdn_encrypted: string | null;
          msisdn_hash: string | null;
          msisdn_masked: string | null;
          national_id: string | null;
          national_id_encrypted: string | null;
          national_id_hash: string | null;
          national_id_masked: string | null;
          sacco_id: string;
          status: string;
          updated_at: string;
        };
        Insert: {
          created_at?: string;
          full_name: string;
          id?: string;
          ikimina_id: string;
          joined_at?: string;
          member_code?: string | null;
          msisdn: string;
          msisdn_encrypted?: string | null;
          msisdn_hash?: string | null;
          msisdn_masked?: string | null;
          national_id?: string | null;
          national_id_encrypted?: string | null;
          national_id_hash?: string | null;
          national_id_masked?: string | null;
          sacco_id: string;
          status?: string;
          updated_at?: string;
        };
        Update: {
          created_at?: string;
          full_name?: string;
          id?: string;
          ikimina_id?: string;
          joined_at?: string;
          member_code?: string | null;
          msisdn?: string;
          msisdn_encrypted?: string | null;
          msisdn_hash?: string | null;
          msisdn_masked?: string | null;
          national_id?: string | null;
          national_id_encrypted?: string | null;
          national_id_hash?: string | null;
          national_id_masked?: string | null;
          sacco_id?: string;
          status?: string;
          updated_at?: string;
        };
        Relationships: [
          {
            foreignKeyName: "members_ikimina_id_fkey";
            columns: ["ikimina_id"];
            isOneToOne: false;
            referencedRelation: "ikimina";
            referencedColumns: ["id"];
          },
          {
            foreignKeyName: "members_sacco_id_fkey";
            columns: ["sacco_id"];
            isOneToOne: false;
            referencedRelation: "saccos";
            referencedColumns: ["id"];
          },
        ];
      };
      mfa_email_codes: {
        Row: {
          attempt_count: number;
          code_hash: string;
          consumed_at: string | null;
          created_at: string;
          expires_at: string;
          id: string;
          salt: string;
          user_id: string;
        };
        Insert: {
          attempt_count?: number;
          code_hash: string;
          consumed_at?: string | null;
          created_at?: string;
          expires_at: string;
          id?: string;
          salt: string;
          user_id: string;
        };
        Update: {
          attempt_count?: number;
          code_hash?: string;
          consumed_at?: string | null;
          created_at?: string;
          expires_at?: string;
          id?: string;
          salt?: string;
          user_id?: string;
        };
        Relationships: [];
      };
      momo_codes: {
        Row: {
          account_name: string | null;
          code: string;
          created_at: string;
          description: string | null;
          district: string;
          id: string;
          metadata: Json;
          provider: string;
          updated_at: string;
        };
        Insert: {
          account_name?: string | null;
          code: string;
          created_at?: string;
          description?: string | null;
          district: string;
          id?: string;
          metadata?: Json;
          provider?: string;
          updated_at?: string;
        };
        Update: {
          account_name?: string | null;
          code?: string;
          created_at?: string;
          description?: string | null;
          district?: string;
          id?: string;
          metadata?: Json;
          provider?: string;
          updated_at?: string;
        };
        Relationships: [];
      };
      payments: {
        Row: {
          ai_version: string | null;
          amount: number;
          channel: string;
          confidence: number | null;
          created_at: string;
          currency: string;
          id: string;
          ikimina_id: string | null;
          member_id: string | null;
          msisdn: string;
          msisdn_encrypted: string | null;
          msisdn_hash: string | null;
          msisdn_masked: string | null;
          occurred_at: string;
          reference: string | null;
          sacco_id: string;
          source_id: string | null;
          status: string;
          txn_id: string;
        };
        Insert: {
          ai_version?: string | null;
          amount: number;
          channel?: string;
          confidence?: number | null;
          created_at?: string;
          currency?: string;
          id?: string;
          ikimina_id?: string | null;
          member_id?: string | null;
          msisdn: string;
          msisdn_encrypted?: string | null;
          msisdn_hash?: string | null;
          msisdn_masked?: string | null;
          occurred_at: string;
          reference?: string | null;
          sacco_id: string;
          source_id?: string | null;
          status?: string;
          txn_id: string;
        };
        Update: {
          ai_version?: string | null;
          amount?: number;
          channel?: string;
          confidence?: number | null;
          created_at?: string;
          currency?: string;
          id?: string;
          ikimina_id?: string | null;
          member_id?: string | null;
          msisdn?: string;
          msisdn_encrypted?: string | null;
          msisdn_hash?: string | null;
          msisdn_masked?: string | null;
          occurred_at?: string;
          reference?: string | null;
          sacco_id?: string;
          source_id?: string | null;
          status?: string;
          txn_id?: string;
        };
        Relationships: [
          {
            foreignKeyName: "payments_ikimina_id_fkey";
            columns: ["ikimina_id"];
            isOneToOne: false;
            referencedRelation: "ikimina";
            referencedColumns: ["id"];
          },
          {
            foreignKeyName: "payments_member_id_fkey";
            columns: ["member_id"];
            isOneToOne: false;
            referencedRelation: "members";
            referencedColumns: ["id"];
          },
          {
            foreignKeyName: "payments_sacco_id_fkey";
            columns: ["sacco_id"];
            isOneToOne: false;
            referencedRelation: "saccos";
            referencedColumns: ["id"];
          },
          {
            foreignKeyName: "payments_source_id_fkey";
            columns: ["source_id"];
            isOneToOne: false;
            referencedRelation: "sms_inbox";
            referencedColumns: ["id"];
          },
        ];
      };
      recon_exceptions: {
        Row: {
          created_at: string;
          id: string;
          note: string | null;
          payment_id: string;
          reason: string;
          resolved_at: string | null;
          status: string;
        };
        Insert: {
          created_at?: string;
          id?: string;
          note?: string | null;
          payment_id: string;
          reason: string;
          resolved_at?: string | null;
          status?: string;
        };
        Update: {
          created_at?: string;
          id?: string;
          note?: string | null;
          payment_id?: string;
          reason?: string;
          resolved_at?: string | null;
          status?: string;
        };
        Relationships: [
          {
            foreignKeyName: "recon_exceptions_payment_id_fkey";
            columns: ["payment_id"];
            isOneToOne: false;
            referencedRelation: "payments";
            referencedColumns: ["id"];
          },
        ];
      };
      report_subscriptions: {
        Row: {
          created_at: string;
          created_by: string | null;
          delivery_day: number | null;
          delivery_hour: number;
          email: string;
          filters: Json;
          format: string;
          frequency: string;
          id: string;
          is_active: boolean;
          last_run_at: string | null;
          next_run_at: string;
          sacco_id: string;
          updated_at: string;
        };
        Insert: {
          created_at?: string;
          created_by?: string | null;
          delivery_day?: number | null;
          delivery_hour?: number;
          email: string;
          filters?: Json;
          format: string;
          frequency: string;
          id?: string;
          is_active?: boolean;
          last_run_at?: string | null;
          next_run_at?: string;
          sacco_id: string;
          updated_at?: string;
        };
        Update: {
          created_at?: string;
          created_by?: string | null;
          delivery_day?: number | null;
          delivery_hour?: number;
          email?: string;
          filters?: Json;
          format?: string;
          frequency?: string;
          id?: string;
          is_active?: boolean;
          last_run_at?: string | null;
          next_run_at?: string;
          sacco_id?: string;
          updated_at?: string;
        };
        Relationships: [
          {
            foreignKeyName: "report_subscriptions_sacco_id_fkey";
            columns: ["sacco_id"];
            isOneToOne: false;
            referencedRelation: "saccos";
            referencedColumns: ["id"];
          },
        ];
      };
      saccos: {
        Row: {
          brand_color: string | null;
          category: string | null;
          created_at: string;
          district: string;
          email: string | null;
          id: string;
          logo_url: string | null;
          merchant_code: string | null;
          metadata: Json;
          name: string;
          province: string | null;
          search_document: unknown | null;
          search_slug: string | null;
          sector: string | null;
          sector_code: string;
          status: string;
          district_org_id?: string | null;
          updated_at: string;
        };
        Insert: {
          brand_color?: string | null;
          category?: string | null;
          created_at?: string;
          district: string;
          email?: string | null;
          id?: string;
          logo_url?: string | null;
          merchant_code?: string | null;
          metadata?: Json;
          name: string;
          province?: string | null;
          search_document?: unknown | null;
          search_slug?: string | null;
          sector?: string | null;
          sector_code: string;
          status?: string;
          district_org_id?: string | null;
          updated_at?: string;
        };
        Update: {
          brand_color?: string | null;
          category?: string | null;
          created_at?: string;
          district?: string;
          email?: string | null;
          id?: string;
          logo_url?: string | null;
          merchant_code?: string | null;
          metadata?: Json;
          name?: string;
          province?: string | null;
          search_document?: unknown | null;
          search_slug?: string | null;
          sector?: string | null;
          sector_code?: string;
          status?: string;
          district_org_id?: string | null;
          updated_at?: string;
        };
        Relationships: [
          {
            foreignKeyName: "saccos_district_org_id_fkey";
            columns: ["district_org_id"];
            isOneToOne: false;
            referencedRelation: "organizations";
            referencedColumns: ["id"];
          },
        ];
      };
      sms_inbox: {
        Row: {
          confidence: number | null;
          created_at: string;
          error: string | null;
          id: string;
          msisdn: string | null;
          msisdn_encrypted: string | null;
          msisdn_hash: string | null;
          msisdn_masked: string | null;
          parse_source: string | null;
          parsed_json: Json | null;
          raw_text: string;
          received_at: string;
          sacco_id: string | null;
          status: string;
          vendor_meta: Json | null;
        };
        Insert: {
          confidence?: number | null;
          created_at?: string;
          error?: string | null;
          id?: string;
          msisdn?: string | null;
          msisdn_encrypted?: string | null;
          msisdn_hash?: string | null;
          msisdn_masked?: string | null;
          parse_source?: string | null;
          parsed_json?: Json | null;
          raw_text: string;
          received_at: string;
          sacco_id?: string | null;
          status?: string;
          vendor_meta?: Json | null;
        };
        Update: {
          confidence?: number | null;
          created_at?: string;
          error?: string | null;
          id?: string;
          msisdn?: string | null;
          msisdn_encrypted?: string | null;
          msisdn_hash?: string | null;
          msisdn_masked?: string | null;
          parse_source?: string | null;
          parsed_json?: Json | null;
          raw_text?: string;
          received_at?: string;
          sacco_id?: string | null;
          status?: string;
          vendor_meta?: Json | null;
        };
        Relationships: [
          {
            foreignKeyName: "sms_inbox_sacco_id_fkey";
            columns: ["sacco_id"];
            isOneToOne: false;
            referencedRelation: "saccos";
            referencedColumns: ["id"];
          },
        ];
      };
      user_profiles: {
        Row: {
          created_at: string;
          role: string;
          sacco_id: string | null;
          updated_at: string;
          user_id: string;
        };
        Insert: {
          created_at?: string;
          role?: string;
          sacco_id?: string | null;
          updated_at?: string;
          user_id: string;
        };
        Update: {
          created_at?: string;
          role?: string;
          sacco_id?: string | null;
          updated_at?: string;
          user_id?: string;
        };
        Relationships: [
          {
            foreignKeyName: "user_profiles_sacco_id_fkey";
            columns: ["sacco_id"];
            isOneToOne: false;
            referencedRelation: "saccos";
            referencedColumns: ["id"];
          },
        ];
      };
    };
    Views: {
      [_ in never]: never;
    };
    Functions: {
      account_balance: {
        Args: { account_id: string };
        Returns: number;
      };
      account_sacco: {
        Args: { account_id: string };
        Returns: string;
      };
      current_role: {
        Args: Record<PropertyKey, never>;
        Returns: string;
      };
      current_sacco: {
        Args: Record<PropertyKey, never>;
        Returns: string;
      };
      is_admin: {
        Args: Record<PropertyKey, never>;
        Returns: boolean;
      };
      member_sacco: {
        Args: { member_id: string };
        Returns: string;
      };
      payment_sacco: {
        Args: { payment_id: string };
        Returns: string;
      };
    };
    Enums: {
      financial_institution_kind: "SACCO" | "MICROFINANCE" | "INSURANCE" | "OTHER";
      org_type: "SACCO" | "MFI" | "DISTRICT";
    };
    CompositeTypes: {
      [_ in never]: never;
    };
  };
  app_helpers: {
    Tables: {
      [_ in never]: never;
    };
    Views: {
      [_ in never]: never;
    };
    Functions: {
      slugify: {
        Args: { input: string };
        Returns: string;
      };
    };
    Enums: {
      [_ in never]: never;
    };
    CompositeTypes: {
      [_ in never]: never;
    };
  };
  public: {
    Tables: {
      configuration: {
        Row: {
          description: string | null;
          key: string;
          updated_at: string;
          value: Json;
        };
        Insert: {
          description?: string | null;
          key: string;
          updated_at?: string;
          value?: Json;
        };
        Update: {
          description?: string | null;
          key?: string;
          updated_at?: string;
          value?: Json;
        };
        Relationships: [];
      };
      group_invites: {
        Row: {
          accepted_at: string | null;
          created_at: string | null;
          group_id: string;
          id: string;
          invitee_msisdn: string | null;
          invitee_user_id: string | null;
          status: Database["public"]["Enums"]["group_invite_status"] | null;
          token: string;
        };
        Insert: {
          accepted_at?: string | null;
          created_at?: string | null;
          group_id: string;
          id?: string;
          invitee_msisdn?: string | null;
          invitee_user_id?: string | null;
          status?: Database["public"]["Enums"]["group_invite_status"] | null;
          token: string;
        };
        Update: {
          accepted_at?: string | null;
          created_at?: string | null;
          group_id?: string;
          id?: string;
          invitee_msisdn?: string | null;
          invitee_user_id?: string | null;
          status?: Database["public"]["Enums"]["group_invite_status"] | null;
          token?: string;
        };
        Relationships: [
          {
            foreignKeyName: "group_invites_group_id_fkey";
            columns: ["group_id"];
            isOneToOne: false;
            referencedRelation: "ibimina";
            referencedColumns: ["id"];
          },
          {
            foreignKeyName: "group_invites_invitee_user_id_fkey";
            columns: ["invitee_user_id"];
            isOneToOne: false;
            referencedRelation: "users";
            referencedColumns: ["id"];
          },
        ];
      };
      ikimina: {
        Row: {
          code: string;
          created_at: string;
          id: string;
          name: string;
          sacco_id: string;
          settings: Json;
          status: string;
          type: string;
        };
        Insert: {
          code: string;
          created_at?: string;
          id?: string;
          name: string;
          sacco_id: string;
          settings?: Json;
          status?: string;
          type?: string;
        };
        Update: {
          code?: string;
          created_at?: string;
          id?: string;
          name?: string;
          sacco_id?: string;
          settings?: Json;
          status?: string;
          type?: string;
        };
        Relationships: [];
      };
      join_requests: {
        Row: {
          created_at: string | null;
          decided_at: string | null;
          decided_by: string | null;
          group_id: string;
          id: string;
          note: string | null;
          sacco_id: string;
          status: Database["public"]["Enums"]["join_request_status"] | null;
          user_id: string;
        };
        Insert: {
          created_at?: string | null;
          decided_at?: string | null;
          decided_by?: string | null;
          group_id: string;
          id?: string;
          note?: string | null;
          sacco_id: string;
          status?: Database["public"]["Enums"]["join_request_status"] | null;
          user_id: string;
        };
        Update: {
          created_at?: string | null;
          decided_at?: string | null;
          decided_by?: string | null;
          group_id?: string;
          id?: string;
          note?: string | null;
          sacco_id?: string;
          status?: Database["public"]["Enums"]["join_request_status"] | null;
          user_id?: string;
        };
        Relationships: [
          {
            foreignKeyName: "join_requests_decided_by_fkey";
            columns: ["decided_by"];
            isOneToOne: false;
            referencedRelation: "users";
            referencedColumns: ["id"];
          },
          {
            foreignKeyName: "join_requests_group_id_fkey";
            columns: ["group_id"];
            isOneToOne: false;
            referencedRelation: "ibimina";
            referencedColumns: ["id"];
          },
          {
            foreignKeyName: "join_requests_sacco_id_fkey";
            columns: ["sacco_id"];
            isOneToOne: false;
            referencedRelation: "saccos";
            referencedColumns: ["id"];
          },
          {
            foreignKeyName: "join_requests_user_id_fkey";
            columns: ["user_id"];
            isOneToOne: false;
            referencedRelation: "users";
            referencedColumns: ["id"];
          },
        ];
      };
      members: {
        Row: {
          full_name: string | null;
          id: string;
          ikimina_id: string;
          joined_at: string;
          member_code: string | null;
          msisdn: string | null;
          national_id: string | null;
          status: string;
          user_id: string | null;
        };
        Insert: {
          full_name?: string | null;
          id?: string;
          ikimina_id: string;
          joined_at?: string;
          member_code?: string | null;
          msisdn?: string | null;
          national_id?: string | null;
          status?: string;
          user_id?: string | null;
        };
        Update: {
          full_name?: string | null;
          id?: string;
          ikimina_id?: string;
          joined_at?: string;
          member_code?: string | null;
          msisdn?: string | null;
          national_id?: string | null;
          status?: string;
          user_id?: string | null;
        };
        Relationships: [
          {
            foreignKeyName: "members_ikimina_id_fkey";
            columns: ["ikimina_id"];
            isOneToOne: false;
            referencedRelation: "ikimina";
            referencedColumns: ["id"];
          },
        ];
      };
      members_app_profiles: {
        Row: {
          created_at: string | null;
          id_files: Json | null;
          id_number: string | null;
          id_type: Database["public"]["Enums"]["member_id_type"] | null;
          is_verified: boolean | null;
          lang: string | null;
          momo_msisdn: string;
          ocr_json: Json | null;
          updated_at: string | null;
          user_id: string;
          whatsapp_msisdn: string;
        };
        Insert: {
          created_at?: string | null;
          id_files?: Json | null;
          id_number?: string | null;
          id_type?: Database["public"]["Enums"]["member_id_type"] | null;
          is_verified?: boolean | null;
          lang?: string | null;
          momo_msisdn: string;
          ocr_json?: Json | null;
          updated_at?: string | null;
          user_id: string;
          whatsapp_msisdn: string;
        };
        Update: {
          created_at?: string | null;
          id_files?: Json | null;
          id_number?: string | null;
          id_type?: Database["public"]["Enums"]["member_id_type"] | null;
          is_verified?: boolean | null;
          lang?: string | null;
          momo_msisdn?: string;
          ocr_json?: Json | null;
          updated_at?: string | null;
          user_id?: string;
          whatsapp_msisdn?: string;
        };
        Relationships: [];
      };
      mfa_recovery_codes: {
        Row: {
          codes: string[];
          created_at: string;
          updated_at: string;
          user_id: string;
        };
        Insert: {
          codes?: string[];
          created_at?: string;
          updated_at?: string;
          user_id: string;
        };
        Update: {
          codes?: string[];
          created_at?: string;
          updated_at?: string;
          user_id?: string;
        };
        Relationships: [
          {
            foreignKeyName: "mfa_recovery_codes_user_id_fkey";
            columns: ["user_id"];
            isOneToOne: true;
            referencedRelation: "users";
            referencedColumns: ["id"];
          },
        ];
      };
      notification_queue: {
        Row: {
          attempts: number;
          channel: Database["public"]["Enums"]["notification_channel"];
          created_at: string;
          event: string;
          id: string;
          last_attempt_at: string | null;
          last_error: string | null;
          payload: Json;
          payment_id: string | null;
          processed_at: string | null;
          retry_after: string | null;
          sacco_id: string | null;
          scheduled_for: string;
          status: string;
          template_id: string | null;
        };
        Insert: {
          attempts?: number;
          channel?: Database["public"]["Enums"]["notification_channel"];
          created_at?: string;
          event: string;
          id?: string;
          last_attempt_at?: string | null;
          last_error?: string | null;
          payload: Json;
          payment_id?: string | null;
          processed_at?: string | null;
          retry_after?: string | null;
          sacco_id?: string | null;
          scheduled_for?: string;
          status?: string;
          template_id?: string | null;
        };
        Update: {
          attempts?: number;
          channel?: Database["public"]["Enums"]["notification_channel"];
          created_at?: string;
          event?: string;
          id?: string;
          last_attempt_at?: string | null;
          last_error?: string | null;
          payload?: Json;
          payment_id?: string | null;
          processed_at?: string | null;
          retry_after?: string | null;
          sacco_id?: string | null;
          scheduled_for?: string;
          status?: string;
          template_id?: string | null;
        };
        Relationships: [
          {
            foreignKeyName: "notification_queue_sacco_id_fkey";
            columns: ["sacco_id"];
            isOneToOne: false;
            referencedRelation: "saccos";
            referencedColumns: ["id"];
          },
          {
            foreignKeyName: "notification_queue_template_id_fkey";
            columns: ["template_id"];
            isOneToOne: false;
            referencedRelation: "sms_templates";
            referencedColumns: ["id"];
          },
        ];
      };
      notifications: {
        Row: {
          created_at: string | null;
          id: string;
          payload: Json | null;
          read_at: string | null;
          type: Database["public"]["Enums"]["notification_type"];
          user_id: string;
        };
        Insert: {
          created_at?: string | null;
          id?: string;
          payload?: Json | null;
          read_at?: string | null;
          type: Database["public"]["Enums"]["notification_type"];
          user_id: string;
        };
        Update: {
          created_at?: string | null;
          id?: string;
          payload?: Json | null;
          read_at?: string | null;
          type?: Database["public"]["Enums"]["notification_type"];
          user_id?: string;
        };
        Relationships: [];
      };
      rate_limit_counters: {
        Row: {
          hits: number;
          key: string;
          window_expires: string;
        };
        Insert: {
          hits?: number;
          key: string;
          window_expires?: string;
        };
        Update: {
          hits?: number;
          key?: string;
          window_expires?: string;
        };
        Relationships: [];
      };
      sms_templates: {
        Row: {
          body: string;
          created_at: string;
          description: string | null;
          id: string;
          is_active: boolean;
          name: string;
          sacco_id: string;
          tokens: Json;
          updated_at: string;
          version: number;
        };
        Insert: {
          body: string;
          created_at?: string;
          description?: string | null;
          id?: string;
          is_active?: boolean;
          name: string;
          sacco_id: string;
          tokens?: Json;
          updated_at?: string;
          version?: number;
        };
        Update: {
          body?: string;
          created_at?: string;
          description?: string | null;
          id?: string;
          is_active?: boolean;
          name?: string;
          sacco_id?: string;
          tokens?: Json;
          updated_at?: string;
          version?: number;
        };
        Relationships: [
          {
            foreignKeyName: "sms_templates_sacco_id_fkey";
            columns: ["sacco_id"];
            isOneToOne: false;
            referencedRelation: "saccos";
            referencedColumns: ["id"];
          },
        ];
      };
      system_metrics: {
        Row: {
          event: string;
          last_occurred: string | null;
          meta: Json | null;
          total: number;
        };
        Insert: {
          event: string;
          last_occurred?: string | null;
          meta?: Json | null;
          total?: number;
        };
        Update: {
          event?: string;
          last_occurred?: string | null;
          meta?: Json | null;
          total?: number;
        };
        Relationships: [];
      };
      trusted_devices: {
        Row: {
          created_at: string;
          device_fingerprint_hash: string;
          device_id: string;
          id: string;
          ip_prefix: string | null;
          last_used_at: string;
          user_agent_hash: string;
          user_id: string;
        };
        Insert: {
          created_at?: string;
          device_fingerprint_hash: string;
          device_id: string;
          id?: string;
          ip_prefix?: string | null;
          last_used_at?: string;
          user_agent_hash: string;
          user_id: string;
        };
        Update: {
          created_at?: string;
          device_fingerprint_hash?: string;
          device_id?: string;
          id?: string;
          ip_prefix?: string | null;
          last_used_at?: string;
          user_agent_hash?: string;
          user_id?: string;
        };
        Relationships: [
          {
            foreignKeyName: "trusted_devices_user_id_fkey";
            columns: ["user_id"];
            isOneToOne: false;
            referencedRelation: "users";
            referencedColumns: ["id"];
          },
        ];
      };
      user_saccos: {
        Row: {
          created_at: string | null;
          sacco_id: string;
          user_id: string;
        };
        Insert: {
          created_at?: string | null;
          sacco_id: string;
          user_id: string;
        };
        Update: {
          created_at?: string | null;
          sacco_id?: string;
          user_id?: string;
        };
        Relationships: [];
      };
      users: {
        Row: {
          created_at: string | null;
          email: string;
          failed_mfa_count: number;
          id: string;
          last_mfa_step: number | null;
          last_mfa_success_at: string | null;
          mfa_backup_hashes: string[];
          mfa_enabled: boolean;
          mfa_enrolled_at: string | null;
          mfa_methods: string[];
          mfa_passkey_enrolled: boolean;
          mfa_secret_enc: string | null;
          role: Database["public"]["Enums"]["app_role"];
          sacco_id: string | null;
          updated_at: string | null;
        };
        Insert: {
          created_at?: string | null;
          email: string;
          failed_mfa_count?: number;
          id: string;
          last_mfa_step?: number | null;
          last_mfa_success_at?: string | null;
          mfa_backup_hashes?: string[];
          mfa_enabled?: boolean;
          mfa_enrolled_at?: string | null;
          mfa_methods?: string[];
          mfa_passkey_enrolled?: boolean;
          mfa_secret_enc?: string | null;
          role?: Database["public"]["Enums"]["app_role"];
          sacco_id?: string | null;
          updated_at?: string | null;
        };
        Update: {
          created_at?: string | null;
          email?: string;
          failed_mfa_count?: number;
          id?: string;
          last_mfa_step?: number | null;
          last_mfa_success_at?: string | null;
          mfa_backup_hashes?: string[];
          mfa_enabled?: boolean;
          mfa_enrolled_at?: string | null;
          mfa_methods?: string[];
          mfa_passkey_enrolled?: boolean;
          mfa_secret_enc?: string | null;
          role?: Database["public"]["Enums"]["app_role"];
          sacco_id?: string | null;
          updated_at?: string | null;
        };
        Relationships: [
          {
            foreignKeyName: "users_sacco_id_fkey";
            columns: ["sacco_id"];
            isOneToOne: false;
            referencedRelation: "saccos";
            referencedColumns: ["id"];
          },
        ];
      };
      webauthn_credentials: {
        Row: {
          backed_up: boolean;
          created_at: string;
          credential_id: string;
          credential_public_key: string;
          device_type: string | null;
          friendly_name: string | null;
          id: string;
          last_used_at: string | null;
          sign_count: number;
          transports: string[];
          user_id: string;
        };
        Insert: {
          backed_up?: boolean;
          created_at?: string;
          credential_id: string;
          credential_public_key: string;
          device_type?: string | null;
          friendly_name?: string | null;
          id?: string;
          last_used_at?: string | null;
          sign_count?: number;
          transports?: string[];
          user_id: string;
        };
        Update: {
          backed_up?: boolean;
          created_at?: string;
          credential_id?: string;
          credential_public_key?: string;
          device_type?: string | null;
          friendly_name?: string | null;
          id?: string;
          last_used_at?: string | null;
          sign_count?: number;
          transports?: string[];
          user_id?: string;
        };
        Relationships: [
          {
            foreignKeyName: "webauthn_credentials_user_id_fkey";
            columns: ["user_id"];
            isOneToOne: false;
            referencedRelation: "users";
            referencedColumns: ["id"];
          },
        ];
      };
    };
    Views: {
      analytics_ikimina_monthly_mv: {
        Row: {
          active_member_count: number | null;
          code: string | null;
          contributing_members: number | null;
          ikimina_id: string | null;
          last_contribution_at: string | null;
          month_total: number | null;
          name: string | null;
          sacco_id: string | null;
          status: string | null;
          updated_at: string | null;
          refreshed_at: string | null;
        };
        Relationships: [];
      };
      analytics_member_last_payment_mv: {
        Row: {
          days_since_last: number | null;
          full_name: string | null;
          ikimina_id: string | null;
          ikimina_name: string | null;
          last_payment_at: string | null;
          member_code: string | null;
          member_id: string | null;
          msisdn: string | null;
          sacco_id: string | null;
          status: string | null;
          refreshed_at: string | null;
        };
        Relationships: [];
      };
      analytics_payment_rollups_mv: {
        Row: {
          latest_payment_at: string | null;
          month_total: number | null;
          refreshed_at: string | null;
          sacco_id: string | null;
          today_total: number | null;
          unallocated_count: number | null;
          week_total: number | null;
        };
        Relationships: [];
      };
      accounts: {
        Row: {
          balance: number | null;
          created_at: string | null;
          currency: string | null;
          id: string | null;
          owner_id: string | null;
          owner_type: string | null;
          status: string | null;
          updated_at: string | null;
        };
        Insert: {
          balance?: number | null;
          created_at?: string | null;
          currency?: string | null;
          id?: string | null;
          owner_id?: string | null;
          owner_type?: string | null;
          status?: string | null;
          updated_at?: string | null;
        };
        Update: {
          balance?: number | null;
          created_at?: string | null;
          currency?: string | null;
          id?: string | null;
          owner_id?: string | null;
          owner_type?: string | null;
          status?: string | null;
          updated_at?: string | null;
        };
        Relationships: [];
      };
      audit_logs: {
        Row: {
          action: string | null;
          actor_id: string | null;
          created_at: string | null;
          diff_json: Json | null;
          entity: string | null;
          entity_id: string | null;
          id: string | null;
          sacco_id: string | null;
        };
        Insert: {
          action?: string | null;
          actor_id?: string | null;
          created_at?: string | null;
          diff_json?: Json | null;
          entity?: string | null;
          entity_id?: string | null;
          id?: string | null;
          sacco_id?: string | null;
        };
        Update: {
          action?: string | null;
          actor_id?: string | null;
          created_at?: string | null;
          diff_json?: Json | null;
          entity?: string | null;
          entity_id?: string | null;
          id?: string | null;
          sacco_id?: string | null;
        };
        Relationships: [
          {
            foreignKeyName: "audit_logs_sacco_id_fkey";
            columns: ["sacco_id"];
            isOneToOne: false;
            referencedRelation: "saccos";
            referencedColumns: ["id"];
          },
        ];
      };
      ibimina: {
        Row: {
          code: string | null;
          created_at: string | null;
          id: string | null;
          name: string | null;
          sacco_id: string | null;
          settings_json: Json | null;
          status: string | null;
          type: string | null;
          updated_at: string | null;
        };
        Insert: {
          code?: string | null;
          created_at?: string | null;
          id?: string | null;
          name?: string | null;
          sacco_id?: string | null;
          settings_json?: Json | null;
          status?: string | null;
          type?: string | null;
          updated_at?: string | null;
        };
        Update: {
          code?: string | null;
          created_at?: string | null;
          id?: string | null;
          name?: string | null;
          sacco_id?: string | null;
          settings_json?: Json | null;
          status?: string | null;
          type?: string | null;
          updated_at?: string | null;
        };
        Relationships: [
          {
            foreignKeyName: "ikimina_sacco_id_fkey";
            columns: ["sacco_id"];
            isOneToOne: false;
            referencedRelation: "saccos";
            referencedColumns: ["id"];
          },
        ];
      };
      ikimina_members: {
        Row: {
          created_at: string | null;
          full_name: string | null;
          id: string | null;
          ikimina_id: string | null;
          joined_at: string | null;
          member_code: string | null;
          msisdn: string | null;
          msisdn_encrypted: string | null;
          msisdn_hash: string | null;
          msisdn_masked: string | null;
          national_id: string | null;
          national_id_encrypted: string | null;
          national_id_hash: string | null;
          national_id_masked: string | null;
          status: string | null;
          updated_at: string | null;
        };
        Insert: {
          created_at?: string | null;
          full_name?: string | null;
          id?: string | null;
          ikimina_id?: string | null;
          joined_at?: string | null;
          member_code?: string | null;
          msisdn?: string | null;
          msisdn_encrypted?: string | null;
          msisdn_hash?: string | null;
          msisdn_masked?: string | null;
          national_id?: string | null;
          national_id_encrypted?: string | null;
          national_id_hash?: string | null;
          national_id_masked?: string | null;
          status?: string | null;
          updated_at?: string | null;
        };
        Update: {
          created_at?: string | null;
          full_name?: string | null;
          id?: string | null;
          ikimina_id?: string | null;
          joined_at?: string | null;
          member_code?: string | null;
          msisdn?: string | null;
          msisdn_encrypted?: string | null;
          msisdn_hash?: string | null;
          msisdn_masked?: string | null;
          national_id?: string | null;
          national_id_encrypted?: string | null;
          national_id_hash?: string | null;
          national_id_masked?: string | null;
          status?: string | null;
          updated_at?: string | null;
        };
        Relationships: [
          {
            foreignKeyName: "members_ikimina_id_fkey";
            columns: ["ikimina_id"];
            isOneToOne: false;
            referencedRelation: "ibimina";
            referencedColumns: ["id"];
          },
        ];
      };
      ikimina_members_public: {
        Row: {
          full_name: string | null;
          id: string | null;
          ikimina_id: string | null;
          ikimina_name: string | null;
          joined_at: string | null;
          member_code: string | null;
          msisdn: string | null;
          national_id: string | null;
          sacco_id: string | null;
          status: string | null;
        };
        Relationships: [
          {
            foreignKeyName: "ikimina_sacco_id_fkey";
            columns: ["sacco_id"];
            isOneToOne: false;
            referencedRelation: "saccos";
            referencedColumns: ["id"];
          },
          {
            foreignKeyName: "members_ikimina_id_fkey";
            columns: ["ikimina_id"];
            isOneToOne: false;
            referencedRelation: "ibimina";
            referencedColumns: ["id"];
          },
        ];
      };
      ledger_entries: {
        Row: {
          amount: number | null;
          created_at: string | null;
          credit_id: string | null;
          currency: string | null;
          debit_id: string | null;
          external_id: string | null;
          id: string | null;
          memo: string | null;
          value_date: string | null;
        };
        Insert: {
          amount?: number | null;
          created_at?: string | null;
          credit_id?: string | null;
          currency?: string | null;
          debit_id?: string | null;
          external_id?: string | null;
          id?: string | null;
          memo?: string | null;
          value_date?: string | null;
        };
        Update: {
          amount?: number | null;
          created_at?: string | null;
          credit_id?: string | null;
          currency?: string | null;
          debit_id?: string | null;
          external_id?: string | null;
          id?: string | null;
          memo?: string | null;
          value_date?: string | null;
        };
        Relationships: [
          {
            foreignKeyName: "ledger_entries_credit_id_fkey";
            columns: ["credit_id"];
            isOneToOne: false;
            referencedRelation: "accounts";
            referencedColumns: ["id"];
          },
          {
            foreignKeyName: "ledger_entries_debit_id_fkey";
            columns: ["debit_id"];
            isOneToOne: false;
            referencedRelation: "accounts";
            referencedColumns: ["id"];
          },
        ];
      };
      payments: {
        Row: {
          ai_version: string | null;
          amount: number | null;
          channel: string | null;
          confidence: number | null;
          created_at: string | null;
          currency: string | null;
          id: string | null;
          ikimina_id: string | null;
          member_id: string | null;
          msisdn: string | null;
          msisdn_encrypted: string | null;
          msisdn_hash: string | null;
          msisdn_masked: string | null;
          occurred_at: string | null;
          reference: string | null;
          sacco_id: string | null;
          source_id: string | null;
          status: string | null;
          txn_id: string | null;
        };
        Insert: {
          ai_version?: string | null;
          amount?: number | null;
          channel?: string | null;
          confidence?: number | null;
          created_at?: string | null;
          currency?: string | null;
          id?: string | null;
          ikimina_id?: string | null;
          member_id?: string | null;
          msisdn?: string | null;
          msisdn_encrypted?: string | null;
          msisdn_hash?: string | null;
          msisdn_masked?: string | null;
          occurred_at?: string | null;
          reference?: string | null;
          sacco_id?: string | null;
          source_id?: string | null;
          status?: string | null;
          txn_id?: string | null;
        };
        Update: {
          ai_version?: string | null;
          amount?: number | null;
          channel?: string | null;
          confidence?: number | null;
          created_at?: string | null;
          currency?: string | null;
          id?: string | null;
          ikimina_id?: string | null;
          member_id?: string | null;
          msisdn?: string | null;
          msisdn_encrypted?: string | null;
          msisdn_hash?: string | null;
          msisdn_masked?: string | null;
          occurred_at?: string | null;
          reference?: string | null;
          sacco_id?: string | null;
          source_id?: string | null;
          status?: string | null;
          txn_id?: string | null;
        };
        Relationships: [
          {
            foreignKeyName: "payments_ikimina_id_fkey";
            columns: ["ikimina_id"];
            isOneToOne: false;
            referencedRelation: "ibimina";
            referencedColumns: ["id"];
          },
          {
            foreignKeyName: "payments_member_id_fkey";
            columns: ["member_id"];
            isOneToOne: false;
            referencedRelation: "ikimina_members";
            referencedColumns: ["id"];
          },
          {
            foreignKeyName: "payments_member_id_fkey";
            columns: ["member_id"];
            isOneToOne: false;
            referencedRelation: "ikimina_members_public";
            referencedColumns: ["id"];
          },
          {
            foreignKeyName: "payments_sacco_id_fkey";
            columns: ["sacco_id"];
            isOneToOne: false;
            referencedRelation: "saccos";
            referencedColumns: ["id"];
          },
          {
            foreignKeyName: "payments_source_id_fkey";
            columns: ["source_id"];
            isOneToOne: false;
            referencedRelation: "sms_inbox";
            referencedColumns: ["id"];
          },
        ];
      };
      saccos: {
        Row: {
          brand_color: string | null;
          category: string | null;
          created_at: string | null;
          district: string | null;
          email: string | null;
          id: string | null;
          logo_url: string | null;
          name: string | null;
          province: string | null;
          search_document: unknown | null;
          search_slug: string | null;
          sector: string | null;
          sector_code: string | null;
          status: string | null;
          updated_at: string | null;
        };
        Insert: {
          brand_color?: string | null;
          category?: string | null;
          created_at?: string | null;
          district?: string | null;
          email?: string | null;
          id?: string | null;
          logo_url?: string | null;
          name?: string | null;
          province?: string | null;
          search_document?: unknown | null;
          search_slug?: string | null;
          sector?: string | null;
          sector_code?: string | null;
          status?: string | null;
          updated_at?: string | null;
        };
        Update: {
          brand_color?: string | null;
          category?: string | null;
          created_at?: string | null;
          district?: string | null;
          email?: string | null;
          id?: string | null;
          logo_url?: string | null;
          name?: string | null;
          province?: string | null;
          search_document?: unknown | null;
          search_slug?: string | null;
          sector?: string | null;
          sector_code?: string | null;
          status?: string | null;
          updated_at?: string | null;
        };
        Relationships: [];
      };
<<<<<<< HEAD
      sms_inbox: {
        Row: {
          confidence: number | null;
          created_at: string | null;
          error: string | null;
          id: string | null;
          msisdn: string | null;
          msisdn_encrypted: string | null;
          msisdn_hash: string | null;
          msisdn_masked: string | null;
          parse_source: string | null;
          parsed_json: Json | null;
          raw_text: string | null;
          received_at: string | null;
          sacco_id: string | null;
          status: string | null;
          vendor_meta: Json | null;
        };
        Insert: {
          confidence?: number | null;
          created_at?: string | null;
          error?: string | null;
          id?: string | null;
          msisdn?: string | null;
          msisdn_encrypted?: string | null;
          msisdn_hash?: string | null;
          msisdn_masked?: string | null;
          parse_source?: string | null;
          parsed_json?: Json | null;
          raw_text?: string | null;
          received_at?: string | null;
          sacco_id?: string | null;
          status?: string | null;
          vendor_meta?: Json | null;
        };
        Update: {
          confidence?: number | null;
          created_at?: string | null;
          error?: string | null;
          id?: string | null;
          msisdn?: string | null;
          msisdn_encrypted?: string | null;
          msisdn_hash?: string | null;
          msisdn_masked?: string | null;
          parse_source?: string | null;
          parsed_json?: Json | null;
          raw_text?: string | null;
          received_at?: string | null;
          sacco_id?: string | null;
          status?: string | null;
          vendor_meta?: Json | null;
        };
        Relationships: [
          {
            foreignKeyName: "sms_inbox_sacco_id_fkey";
            columns: ["sacco_id"];
            isOneToOne: false;
            referencedRelation: "saccos";
=======
      partner_config: {
        Row: {
          org_id: string;
          enabled_features: string[] | null;
          merchant_code: string | null;
          telco_ids: string[] | null;
          language_pack: string[] | null;
          reference_prefix: string | null;
          contact: Json | null;
        };
        Insert: {
          org_id: string;
          enabled_features?: string[] | null;
          merchant_code?: string | null;
          telco_ids?: string[] | null;
          language_pack?: string[] | null;
          reference_prefix?: string | null;
          contact?: Json | null;
        };
        Update: {
          org_id?: string;
          enabled_features?: string[] | null;
          merchant_code?: string | null;
          telco_ids?: string[] | null;
          language_pack?: string[] | null;
          reference_prefix?: string | null;
          contact?: Json | null;
        };
        Relationships: [
          {
            foreignKeyName: "partner_config_org_id_fkey";
            columns: ["org_id"];
            referencedRelation: "organizations";
            referencedColumns: ["id"];
          },
        ];
      };
      member_reference_tokens: {
        Row: {
          token: string | null;
          group_id: string | null;
          group_name: string | null;
          sacco_id: string | null;
          expires_at: string | null;
          created_at: string | null;
        };
        Insert: {
          token?: string | null;
          group_id?: string | null;
          group_name?: string | null;
          sacco_id?: string | null;
          expires_at?: string | null;
          created_at?: string | null;
        };
        Update: {
          token?: string | null;
          group_id?: string | null;
          group_name?: string | null;
          sacco_id?: string | null;
          expires_at?: string | null;
          created_at?: string | null;
        };
        Relationships: [
          {
            foreignKeyName: "member_reference_tokens_group_id_fkey";
            columns: ["group_id"];
            referencedRelation: "ibimina";
            referencedColumns: ["id"];
          },
          {
            foreignKeyName: "member_reference_tokens_sacco_id_fkey";
            columns: ["sacco_id"];
            referencedRelation: "saccos";
            referencedColumns: ["id"];
          },
        ];
      };
      allocations: {
        Row: {
          id: string;
          reference_token: string | null;
          amount: number;
          currency: string | null;
          status: string | null;
          momo_txn_id: string | null;
          posted_at: string | null;
          created_at: string | null;
          group_id: string | null;
          group_name: string | null;
          msisdn: string | null;
          narration: string | null;
        };
        Insert: {
          id?: string;
          reference_token?: string | null;
          amount?: number;
          currency?: string | null;
          status?: string | null;
          momo_txn_id?: string | null;
          posted_at?: string | null;
          created_at?: string | null;
          group_id?: string | null;
          group_name?: string | null;
          msisdn?: string | null;
          narration?: string | null;
        };
        Update: {
          id?: string;
          reference_token?: string | null;
          amount?: number;
          currency?: string | null;
          status?: string | null;
          momo_txn_id?: string | null;
          posted_at?: string | null;
          created_at?: string | null;
          group_id?: string | null;
          group_name?: string | null;
          msisdn?: string | null;
          narration?: string | null;
        };
        Relationships: [
          {
            foreignKeyName: "allocations_group_id_fkey";
            columns: ["group_id"];
            referencedRelation: "ibimina";
>>>>>>> 2a56afa3
            referencedColumns: ["id"];
          },
        ];
      };
<<<<<<< HEAD
=======
    };
    Views: {
      member_profiles_public: {
        Row: {
          id: string | null;
          full_name: string | null;
          primary_msisdn: string | null;
          whatsapp_msisdn: string | null;
          momo_msisdn: string | null;
          locale: string | null;
          avatar_url: string | null;
          reference_token: string | null;
          created_at: string | null;
        };
        Relationships: [];
      };
>>>>>>> 2a56afa3
    };
    Functions: {
      account_balance: {
        Args: { account_id: string };
        Returns: number;
      };
      can_user_access_account: {
        Args: { _account_id: string; _user_id: string };
        Returns: boolean;
      };
      consume_rate_limit: {
        Args: { p_key: string; p_max_hits: number; p_window_seconds: number };
        Returns: boolean;
      };
      consume_route_rate_limit: {
        Args: {
          bucket_key: string;
          max_hits: number;
          route: string;
          window_seconds: number;
        };
        Returns: boolean;
      };
      current_user_id: {
        Args: Record<PropertyKey, never>;
        Returns: string;
      };
      get_user_sacco: {
        Args: { _user_id: string };
        Returns: string;
      };
      gtrgm_compress: {
        Args: { "": unknown };
        Returns: unknown;
      };
      gtrgm_decompress: {
        Args: { "": unknown };
        Returns: unknown;
      };
      gtrgm_in: {
        Args: { "": unknown };
        Returns: unknown;
      };
      gtrgm_options: {
        Args: { "": unknown };
        Returns: undefined;
      };
      gtrgm_out: {
        Args: { "": unknown };
        Returns: unknown;
      };
      has_role: {
        Args: {
          _role: Database["public"]["Enums"]["app_role"];
          _user_id: string;
        };
        Returns: boolean;
      };
      increment_metric: {
        Args: { delta: number; event_name: string; meta?: Json };
        Returns: undefined;
      };
      is_user_member_of_group: {
        Args: { gid: string };
        Returns: boolean;
      };
      search_saccos: {
        Args: {
          district_filter?: string;
          limit_count?: number;
          province_filter?: string;
          query: string;
        };
        Returns: {
          category: string;
          district: string;
          email: string;
          id: string;
          name: string;
          province: string;
          rank_score: number;
          sector: string;
          similarity_score: number;
        }[];
      };
      search_saccos_trgm: {
        Args: { q: string };
        Returns: {
          district: string;
          id: string;
          name: string;
          sector_code: string;
          similarity: number;
        }[];
      };
      set_limit: {
        Args: { "": number };
        Returns: number;
      };
      show_limit: {
        Args: Record<PropertyKey, never>;
        Returns: number;
      };
      show_trgm: {
        Args: { "": string };
        Returns: string[];
      };
      sum_group_deposits: {
        Args: { gid: string };
        Returns: Json;
      };
    };
    Enums: {
      app_role:
        | "SYSTEM_ADMIN"
        | "SACCO_MANAGER"
        | "SACCO_STAFF"
        | "SACCO_VIEWER"
        | "DISTRICT_MANAGER"
        | "MFI_MANAGER"
        | "MFI_STAFF";
      group_invite_status: "sent" | "accepted" | "expired";
      invite_status: "sent" | "accepted" | "expired";
      join_request_status: "pending" | "approved" | "rejected";
      join_status: "pending" | "approved" | "rejected";
      member_id_type: "NID" | "DL" | "PASSPORT";
      notification_channel: "WHATSAPP" | "EMAIL";
      notification_type: "new_member" | "payment_confirmed" | "invite_accepted";
      notify_type: "new_member" | "payment_confirmed" | "invite_accepted";
      payment_status: "pending" | "completed" | "failed";
    };
    CompositeTypes: {
      [_ in never]: never;
    };
  };
};

type DatabaseWithoutInternals = Omit<Database, "__InternalSupabase">;

type DefaultSchema = DatabaseWithoutInternals[Extract<keyof Database, "public">];

export type Tables<
  DefaultSchemaTableNameOrOptions extends
    | keyof (DefaultSchema["Tables"] & DefaultSchema["Views"])
    | { schema: keyof DatabaseWithoutInternals },
  TableName extends DefaultSchemaTableNameOrOptions extends {
    schema: keyof DatabaseWithoutInternals;
  }
    ? keyof (DatabaseWithoutInternals[DefaultSchemaTableNameOrOptions["schema"]]["Tables"] &
        DatabaseWithoutInternals[DefaultSchemaTableNameOrOptions["schema"]]["Views"])
    : never = never,
> = DefaultSchemaTableNameOrOptions extends {
  schema: keyof DatabaseWithoutInternals;
}
  ? (DatabaseWithoutInternals[DefaultSchemaTableNameOrOptions["schema"]]["Tables"] &
      DatabaseWithoutInternals[DefaultSchemaTableNameOrOptions["schema"]]["Views"])[TableName] extends {
      Row: infer R;
    }
    ? R
    : never
  : DefaultSchemaTableNameOrOptions extends keyof (DefaultSchema["Tables"] & DefaultSchema["Views"])
    ? (DefaultSchema["Tables"] & DefaultSchema["Views"])[DefaultSchemaTableNameOrOptions] extends {
        Row: infer R;
      }
      ? R
      : never
    : never;

export type TablesInsert<
  DefaultSchemaTableNameOrOptions extends
    | keyof DefaultSchema["Tables"]
    | { schema: keyof DatabaseWithoutInternals },
  TableName extends DefaultSchemaTableNameOrOptions extends {
    schema: keyof DatabaseWithoutInternals;
  }
    ? keyof DatabaseWithoutInternals[DefaultSchemaTableNameOrOptions["schema"]]["Tables"]
    : never = never,
> = DefaultSchemaTableNameOrOptions extends {
  schema: keyof DatabaseWithoutInternals;
}
  ? DatabaseWithoutInternals[DefaultSchemaTableNameOrOptions["schema"]]["Tables"][TableName] extends {
      Insert: infer I;
    }
    ? I
    : never
  : DefaultSchemaTableNameOrOptions extends keyof DefaultSchema["Tables"]
    ? DefaultSchema["Tables"][DefaultSchemaTableNameOrOptions] extends {
        Insert: infer I;
      }
      ? I
      : never
    : never;

export type TablesUpdate<
  DefaultSchemaTableNameOrOptions extends
    | keyof DefaultSchema["Tables"]
    | { schema: keyof DatabaseWithoutInternals },
  TableName extends DefaultSchemaTableNameOrOptions extends {
    schema: keyof DatabaseWithoutInternals;
  }
    ? keyof DatabaseWithoutInternals[DefaultSchemaTableNameOrOptions["schema"]]["Tables"]
    : never = never,
> = DefaultSchemaTableNameOrOptions extends {
  schema: keyof DatabaseWithoutInternals;
}
  ? DatabaseWithoutInternals[DefaultSchemaTableNameOrOptions["schema"]]["Tables"][TableName] extends {
      Update: infer U;
    }
    ? U
    : never
  : DefaultSchemaTableNameOrOptions extends keyof DefaultSchema["Tables"]
    ? DefaultSchema["Tables"][DefaultSchemaTableNameOrOptions] extends {
        Update: infer U;
      }
      ? U
      : never
    : never;

export type Enums<
  DefaultSchemaEnumNameOrOptions extends
    | keyof DefaultSchema["Enums"]
    | { schema: keyof DatabaseWithoutInternals },
  EnumName extends DefaultSchemaEnumNameOrOptions extends {
    schema: keyof DatabaseWithoutInternals;
  }
    ? keyof DatabaseWithoutInternals[DefaultSchemaEnumNameOrOptions["schema"]]["Enums"]
    : never = never,
> = DefaultSchemaEnumNameOrOptions extends {
  schema: keyof DatabaseWithoutInternals;
}
  ? DatabaseWithoutInternals[DefaultSchemaEnumNameOrOptions["schema"]]["Enums"][EnumName]
  : DefaultSchemaEnumNameOrOptions extends keyof DefaultSchema["Enums"]
    ? DefaultSchema["Enums"][DefaultSchemaEnumNameOrOptions]
    : never;

export type CompositeTypes<
  PublicCompositeTypeNameOrOptions extends
    | keyof DefaultSchema["CompositeTypes"]
    | { schema: keyof DatabaseWithoutInternals },
  CompositeTypeName extends PublicCompositeTypeNameOrOptions extends {
    schema: keyof DatabaseWithoutInternals;
  }
    ? keyof DatabaseWithoutInternals[PublicCompositeTypeNameOrOptions["schema"]]["CompositeTypes"]
    : never = never,
> = PublicCompositeTypeNameOrOptions extends {
  schema: keyof DatabaseWithoutInternals;
}
  ? DatabaseWithoutInternals[PublicCompositeTypeNameOrOptions["schema"]]["CompositeTypes"][CompositeTypeName]
  : PublicCompositeTypeNameOrOptions extends keyof DefaultSchema["CompositeTypes"]
    ? DefaultSchema["CompositeTypes"][PublicCompositeTypeNameOrOptions]
    : never;

export const Constants = {
  app: {
    Enums: {},
  },
  app_helpers: {
    Enums: {},
  },
  public: {
    Enums: {
      app_role: [
        "SYSTEM_ADMIN",
        "SACCO_MANAGER",
        "SACCO_STAFF",
        "SACCO_VIEWER",
        "DISTRICT_MANAGER",
        "MFI_MANAGER",
        "MFI_STAFF",
      ],
      group_invite_status: ["sent", "accepted", "expired"],
      invite_status: ["sent", "accepted", "expired"],
      join_request_status: ["pending", "approved", "rejected"],
      join_status: ["pending", "approved", "rejected"],
      member_id_type: ["NID", "DL", "PASSPORT"],
      notification_type: ["new_member", "payment_confirmed", "invite_accepted"],
      notify_type: ["new_member", "payment_confirmed", "invite_accepted"],
      payment_status: ["pending", "completed", "failed"],
    },
  },
} as const;<|MERGE_RESOLUTION|>--- conflicted
+++ resolved
@@ -885,9 +885,151 @@
           },
         ];
       };
+      partner_config: {
+        Row: {
+          org_id: string;
+          enabled_features: string[] | null;
+          merchant_code: string | null;
+          telco_ids: string[] | null;
+          language_pack: string[] | null;
+          reference_prefix: string | null;
+          contact: Json | null;
+        };
+        Insert: {
+          org_id: string;
+          enabled_features?: string[] | null;
+          merchant_code?: string | null;
+          telco_ids?: string[] | null;
+          language_pack?: string[] | null;
+          reference_prefix?: string | null;
+          contact?: Json | null;
+        };
+        Update: {
+          org_id?: string;
+          enabled_features?: string[] | null;
+          merchant_code?: string | null;
+          telco_ids?: string[] | null;
+          language_pack?: string[] | null;
+          reference_prefix?: string | null;
+          contact?: Json | null;
+        };
+        Relationships: [
+          {
+            foreignKeyName: "partner_config_org_id_fkey";
+            columns: ["org_id"];
+            referencedRelation: "organizations";
+            referencedColumns: ["id"];
+          },
+        ];
+      };
+      member_reference_tokens: {
+        Row: {
+          token: string | null;
+          group_id: string | null;
+          group_name: string | null;
+          sacco_id: string | null;
+          expires_at: string | null;
+          created_at: string | null;
+        };
+        Insert: {
+          token?: string | null;
+          group_id?: string | null;
+          group_name?: string | null;
+          sacco_id?: string | null;
+          expires_at?: string | null;
+          created_at?: string | null;
+        };
+        Update: {
+          token?: string | null;
+          group_id?: string | null;
+          group_name?: string | null;
+          sacco_id?: string | null;
+          expires_at?: string | null;
+          created_at?: string | null;
+        };
+        Relationships: [
+          {
+            foreignKeyName: "member_reference_tokens_group_id_fkey";
+            columns: ["group_id"];
+            referencedRelation: "ibimina";
+            referencedColumns: ["id"];
+          },
+          {
+            foreignKeyName: "member_reference_tokens_sacco_id_fkey";
+            columns: ["sacco_id"];
+            referencedRelation: "saccos";
+            referencedColumns: ["id"];
+          },
+        ];
+      };
+      allocations: {
+        Row: {
+          id: string;
+          reference_token: string | null;
+          amount: number;
+          currency: string | null;
+          status: string | null;
+          momo_txn_id: string | null;
+          posted_at: string | null;
+          created_at: string | null;
+          group_id: string | null;
+          group_name: string | null;
+          msisdn: string | null;
+          narration: string | null;
+        };
+        Insert: {
+          id?: string;
+          reference_token?: string | null;
+          amount?: number;
+          currency?: string | null;
+          status?: string | null;
+          momo_txn_id?: string | null;
+          posted_at?: string | null;
+          created_at?: string | null;
+          group_id?: string | null;
+          group_name?: string | null;
+          msisdn?: string | null;
+          narration?: string | null;
+        };
+        Update: {
+          id?: string;
+          reference_token?: string | null;
+          amount?: number;
+          currency?: string | null;
+          status?: string | null;
+          momo_txn_id?: string | null;
+          posted_at?: string | null;
+          created_at?: string | null;
+          group_id?: string | null;
+          group_name?: string | null;
+          msisdn?: string | null;
+          narration?: string | null;
+        };
+        Relationships: [
+          {
+            foreignKeyName: "allocations_group_id_fkey";
+            columns: ["group_id"];
+            referencedRelation: "ibimina";
+            referencedColumns: ["id"];
+          },
+        ];
+      };
     };
     Views: {
-      [_ in never]: never;
+      member_profiles_public: {
+        Row: {
+          id: string | null;
+          full_name: string | null;
+          primary_msisdn: string | null;
+          whatsapp_msisdn: string | null;
+          momo_msisdn: string | null;
+          locale: string | null;
+          avatar_url: string | null;
+          reference_token: string | null;
+          created_at: string | null;
+        };
+        Relationships: [];
+      };
     };
     Functions: {
       account_balance: {
@@ -2050,7 +2192,6 @@
         };
         Relationships: [];
       };
-<<<<<<< HEAD
       sms_inbox: {
         Row: {
           confidence: number | null;
@@ -2109,156 +2250,10 @@
             columns: ["sacco_id"];
             isOneToOne: false;
             referencedRelation: "saccos";
-=======
-      partner_config: {
-        Row: {
-          org_id: string;
-          enabled_features: string[] | null;
-          merchant_code: string | null;
-          telco_ids: string[] | null;
-          language_pack: string[] | null;
-          reference_prefix: string | null;
-          contact: Json | null;
-        };
-        Insert: {
-          org_id: string;
-          enabled_features?: string[] | null;
-          merchant_code?: string | null;
-          telco_ids?: string[] | null;
-          language_pack?: string[] | null;
-          reference_prefix?: string | null;
-          contact?: Json | null;
-        };
-        Update: {
-          org_id?: string;
-          enabled_features?: string[] | null;
-          merchant_code?: string | null;
-          telco_ids?: string[] | null;
-          language_pack?: string[] | null;
-          reference_prefix?: string | null;
-          contact?: Json | null;
-        };
-        Relationships: [
-          {
-            foreignKeyName: "partner_config_org_id_fkey";
-            columns: ["org_id"];
-            referencedRelation: "organizations";
-            referencedColumns: ["id"];
-          },
-        ];
-      };
-      member_reference_tokens: {
-        Row: {
-          token: string | null;
-          group_id: string | null;
-          group_name: string | null;
-          sacco_id: string | null;
-          expires_at: string | null;
-          created_at: string | null;
-        };
-        Insert: {
-          token?: string | null;
-          group_id?: string | null;
-          group_name?: string | null;
-          sacco_id?: string | null;
-          expires_at?: string | null;
-          created_at?: string | null;
-        };
-        Update: {
-          token?: string | null;
-          group_id?: string | null;
-          group_name?: string | null;
-          sacco_id?: string | null;
-          expires_at?: string | null;
-          created_at?: string | null;
-        };
-        Relationships: [
-          {
-            foreignKeyName: "member_reference_tokens_group_id_fkey";
-            columns: ["group_id"];
-            referencedRelation: "ibimina";
-            referencedColumns: ["id"];
-          },
-          {
-            foreignKeyName: "member_reference_tokens_sacco_id_fkey";
-            columns: ["sacco_id"];
-            referencedRelation: "saccos";
-            referencedColumns: ["id"];
-          },
-        ];
-      };
-      allocations: {
-        Row: {
-          id: string;
-          reference_token: string | null;
-          amount: number;
-          currency: string | null;
-          status: string | null;
-          momo_txn_id: string | null;
-          posted_at: string | null;
-          created_at: string | null;
-          group_id: string | null;
-          group_name: string | null;
-          msisdn: string | null;
-          narration: string | null;
-        };
-        Insert: {
-          id?: string;
-          reference_token?: string | null;
-          amount?: number;
-          currency?: string | null;
-          status?: string | null;
-          momo_txn_id?: string | null;
-          posted_at?: string | null;
-          created_at?: string | null;
-          group_id?: string | null;
-          group_name?: string | null;
-          msisdn?: string | null;
-          narration?: string | null;
-        };
-        Update: {
-          id?: string;
-          reference_token?: string | null;
-          amount?: number;
-          currency?: string | null;
-          status?: string | null;
-          momo_txn_id?: string | null;
-          posted_at?: string | null;
-          created_at?: string | null;
-          group_id?: string | null;
-          group_name?: string | null;
-          msisdn?: string | null;
-          narration?: string | null;
-        };
-        Relationships: [
-          {
-            foreignKeyName: "allocations_group_id_fkey";
-            columns: ["group_id"];
-            referencedRelation: "ibimina";
->>>>>>> 2a56afa3
-            referencedColumns: ["id"];
-          },
-        ];
-      };
-<<<<<<< HEAD
-=======
-    };
-    Views: {
-      member_profiles_public: {
-        Row: {
-          id: string | null;
-          full_name: string | null;
-          primary_msisdn: string | null;
-          whatsapp_msisdn: string | null;
-          momo_msisdn: string | null;
-          locale: string | null;
-          avatar_url: string | null;
-          reference_token: string | null;
-          created_at: string | null;
-        };
-        Relationships: [];
-      };
->>>>>>> 2a56afa3
+            referencedColumns: ["id"];
+          },
+        ];
+      };
     };
     Functions: {
       account_balance: {
