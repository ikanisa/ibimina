--- conflicted
+++ resolved
@@ -21,7 +21,6 @@
     "next-pwa": "^5.6.0",
     "react": "19.1.0",
     "react-dom": "19.1.0",
-<<<<<<< HEAD
     "workbox-cacheable-response": "^6.6.0",
     "workbox-core": "^6.6.0",
     "workbox-expiration": "^6.6.0",
@@ -29,12 +28,6 @@
     "workbox-routing": "^6.6.0",
     "workbox-strategies": "^6.6.0",
     "zod": "^3.23.8"
-=======
-    "zod": "^3.23.8",
-    "@ibimina/config": "workspace:*",
-    "@ibimina/lib": "workspace:*",
-    "@ibimina/ui": "workspace:*"
->>>>>>> 705e0950
   },
   "devDependencies": {
     "@eslint/eslintrc": "^3",
