--- conflicted
+++ resolved
@@ -10,56 +10,5 @@
 };
 
 export default function OfflinePage() {
-<<<<<<< HEAD
   return <OfflinePageClient />;
-=======
-  return (
-    <div className="min-h-screen flex items-center justify-center bg-gradient-to-br from-gray-50 to-gray-100 dark:from-gray-900 dark:to-gray-800 px-4">
-      <div className="max-w-md w-full bg-white dark:bg-gray-800 rounded-lg shadow-xl p-8 text-center">
-        <div className="mb-6">
-          <svg
-            className="w-24 h-24 mx-auto text-gray-400 dark:text-gray-500"
-            fill="none"
-            stroke="currentColor"
-            viewBox="0 0 24 24"
-            aria-hidden="true"
-          >
-            <path
-              strokeLinecap="round"
-              strokeLinejoin="round"
-              strokeWidth={1.5}
-              d="M18.364 5.636a9 9 0 010 12.728m0 0l-2.829-2.829m2.829 2.829L21 21M15.536 8.464a5 5 0 010 7.072m0 0l-2.829-2.829m-4.243 2.829a4.978 4.978 0 01-1.414-2.83m-1.414 5.658a9 9 0 01-2.167-9.238m7.824 2.167a1 1 0 111.414 1.414m-1.414-1.414L3 3m8.293 8.293l1.414 1.414"
-            />
-          </svg>
-        </div>
-
-        <h1 className="text-3xl font-bold text-gray-900 dark:text-white mb-4">
-          You&apos;re Offline
-        </h1>
-
-        <p className="text-gray-600 dark:text-gray-400 mb-8">
-          It looks like you&apos;ve lost your internet connection. Some features may be unavailable
-          until you reconnect.
-        </p>
-
-        <div className="space-y-4">
-          <OfflineActions />
-
-          <Link
-            href="/"
-            className="block w-full text-blue-600 hover:text-blue-700 dark:text-blue-400 dark:hover:text-blue-300 font-medium py-3 transition-colors duration-200 focus:outline-none focus:ring-2 focus:ring-blue-500 focus:ring-offset-2 rounded-lg text-center"
-          >
-            Return to Home
-          </Link>
-        </div>
-
-        <div className="mt-8 pt-6 border-t border-gray-200 dark:border-gray-700">
-          <p className="text-sm text-gray-500 dark:text-gray-400">
-            Cached pages may still be available while offline
-          </p>
-        </div>
-      </div>
-    </div>
-  );
->>>>>>> 8790ae45
 }