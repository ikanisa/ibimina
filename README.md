--- conflicted
+++ resolved
@@ -132,7 +132,6 @@
 (ikimina), member accounts, mobile money payments, and reconciliation workflows.
 Built with security, observability, and offline-first capabilities in mind.
 
-<<<<<<< HEAD
 ### Authentication at a glance
 
 - **Email-first**: staff authenticate with Supabase email/password managed in
@@ -144,7 +143,6 @@
   the `auth-qr-*` functions (generate → verify → poll).
 - See [AUTHENTICATION_README.md](AUTHENTICATION_README.md) for the complete
   setup and operator runbook.
-=======
 ### Current application inventory
 
 - **Staff-admin PWA** (`apps/pwa/staff-admin`): Next.js 15 App Router, served
@@ -160,7 +158,6 @@
   access, locales, Supabase schemas, and supporting tooling for all apps.
 
 See `apps/INDEX.md` and `packages/INDEX.md` for per-surface details.
->>>>>>> 4c7bfc5e
 
 ## Branching model
 
@@ -297,7 +294,6 @@
 openssl rand -hex 32    # BACKUP_PEPPER MFA_SESSION_SECRET TRUSTED_COOKIE_SECRET HMAC_SHARED_SECRET
 ```
 
-<<<<<<< HEAD
 ### 5. Run the development server
 
 ```bash
@@ -362,9 +358,7 @@
 `supabase/.env` files or
 `supabase secrets set --env-file supabase/.env.production` as part of your
 deployment process.
-=======
 ## Getting started
->>>>>>> 4c7bfc5e
 
 1. **Install toolchain**: Node 20 (see `.nvmrc`) and `pnpm i -g pnpm@10.19.0`.
 2. **Install dependencies**: `pnpm install`.
