--- conflicted
+++ resolved
@@ -16,52 +16,15 @@
 - Supabase (`@supabase/ssr`) for auth and data
 - PWA manifest & service worker ready for production deploys
 
-<<<<<<< HEAD
-## Local Setup (MacBook)
-
-1. `corepack enable pnpm && pnpm --version` (installs pnpm 9+ via Corepack).
-2. `pnpm install --frozen-lockfile`
-3. Copy `.env.example` → `.env.local` and fill required secrets (see below).
-4. `pnpm build && pnpm start` (or `pnpm dev` for hot reload).
-5. Review the end-to-end checklist in [`docs/local-hosting.md`](docs/local-hosting.md) for health checks, Supabase expectations, and reverse-proxy tips.
-
-## Environment Variables
-
-| Key | Purpose |
-| --- | --- |
-| `NEXT_PUBLIC_SUPABASE_URL` / `NEXT_PUBLIC_SUPABASE_ANON_KEY` | Browser + SSR Supabase access; must match the target project. |
-| `SUPABASE_SERVICE_ROLE_KEY` / `SUPABASE_JWT_SECRET` | Server-only keys for admin clients and token validation helpers. |
-| `BACKUP_PEPPER` / `MFA_SESSION_SECRET` / `TRUSTED_COOKIE_SECRET` | Shared secrets for OTP hashing and signed cookies. |
-| `KMS_DATA_KEY` or `KMS_DATA_KEY_BASE64` | 32-byte base64 key for encrypting MFA payloads and sensitive exports. |
-| `OPENAI_API_KEY` | OCR + SMS parsing via OpenAI Responses API. |
-| `APP_ENV` / `APP_COMMIT_SHA` / `APP_REGION` | Optional metadata surfaced in `/api/healthz` and structured logs. |
-| `LOG_DRAIN_URL` (+ token/source) | Enables streaming structured logs to your observability stack. |
-| `TWILIO_*` / SMTP / Resend | Optional channel integrations for WhatsApp OTP and email fallbacks. |
-
-See `.env.example` for annotated defaults and `supabase/.env.example` for matching Supabase secrets.
-
-## Supabase Notes
-
-- Run migrations from `supabase/migrations/` before exposing new environments; `supabase db push` or the SQL console keeps Supabase in sync with the app.
-- RLS policies are documented in [`docs/RLS.md`](docs/RLS.md); ensure seeded fixtures via `scripts/test-rls.sh` when adding new policies.
-- Shared secrets (`SUPABASE_SERVICE_ROLE_KEY`, `HMAC_SHARED_SECRET`, `KMS_DATA_KEY_BASE64`, `RESEND_API_KEY`) must be mirrored between `.env.local` and the Supabase dashboard to keep background workers aligned.
-- Edge Functions expect the same HMAC/KMS/Resend credentials (see `supabase/.env.example`) and can be smoke-tested with `scripts/postdeploy-verify.sh`.
-
-## What we removed (previous PaaS) & why
-
-- Retired the hosted PaaS configuration/CLI scripts in favour of a single self-hosted Node workflow (`pnpm build && pnpm start`).
-- Preview actions were rewritten to use standard pnpm builds (`.github/workflows/node.yml`), avoiding locked-down platform secrets.
-- Environment variables now live entirely in `.env.local` + Supabase dashboards; no remote env pull/update steps remain.
-=======
 ## Local setup
 
 ```bash
-npm install
+pnpm install --frozen-lockfile
 cp .env.example .env.local
-npm run dev
+pnpm dev
 ```
 
-`.env.local` stays out of version control and is loaded automatically by Next.js. Populate it with your Supabase project details (URL, anon key, service role, peppers, secrets) before starting the dev server. See [`docs/local-hosting.md`](docs/local-hosting.md) for a quick checklist and copy-ready snippets.
+`.env.local` stays out of version control and is loaded automatically by Next.js. Populate it with your Supabase project details (URL, anon key, service role, peppers, secrets) before starting the dev server. See [`docs/local-hosting.md`](docs/local-hosting.md) for a detailed Mac-hosting walkthrough plus health-check steps.
 
 ### Environment variables
 
@@ -72,7 +35,6 @@
 - `GIT_COMMIT_SHA` is optional and feeds `/api/healthz` plus build diagnostics when CI exports it.
 
 For Supabase edge functions and migrations, continue to manage secrets through `supabase/.env` files or `supabase secrets set --env-file supabase/.env.production` as part of your deployment process.
->>>>>>> 0ea20fd9
 
 ## Running Supabase migrations
 
@@ -203,23 +165,6 @@
 - Expanded client-side search across Ikimina directories while keeping upload wizards and RPC-powered SACCO picking in sync with Supabase.
 - Rounded out accessibility with consistent focus treatments, bilingual microcopy, and a `viewport` export that advertises the active theme colour.
 
-<<<<<<< HEAD
-## Run Commands
-
-- `pnpm dev` – start the dev server on port 3000
-- `pnpm build` – production build with PWA bundling
-- `pnpm start` – serve the built app on port `${PORT:-3000}` (`0.0.0.0`)
-- `pnpm lint` – lint the project
-- `pnpm typecheck` – run TypeScript without emitting files
-- `pnpm check:lighthouse` – open a Lighthouse report against localhost
-- `pnpm analyze:pwa` – run Lighthouse PWA checks against `https://localhost:3000`
-- `pnpm verify:pwa` – validate manifest/head/service worker and probe `/api/health`
-- `pnpm check:i18n` – ensure en/rw/fr have matching keys
-- `pnpm check:i18n:consistency` – enforce canonical glossary terms across locales
-- `pnpm fix:i18n` – backfill missing rw/fr keys from en (flat keys)
-
-Deployments now target a self-hosted Node runtime (see `docs/local-hosting.md`) or the Docker workflow under `infra/`.
-=======
 ## Scripts
 
 - `npm run dev` – start the dev server on port 3000
@@ -237,5 +182,4 @@
 
 Deployments run through your self-hosted CI/CD pipeline; push changes when you’re ready to release to your local or on-prem infrastructure.
 
- 
->>>>>>> 0ea20fd9
+ 