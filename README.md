--- conflicted
+++ resolved
@@ -1,4 +1,3 @@
-<<<<<<< HEAD
 # Ibimina Apps (Staff Admin, Client, Website)
 
 Ibimina delivers SACCO tools for Rwanda: a staff console, a client-facing PWA,
@@ -54,7 +53,6 @@
 | `MFA_EMAIL_FROM` / `MFA_EMAIL_LOCALE` | Sender and locale for MFA email delivery.               |
 
 Generate secrets locally with:
-=======
 # Ibimina Monorepo — Next.js PWAs + Supabase
 
 Ibimina is a monorepo housing the staff/admin console, member-facing PWA,
@@ -254,7 +252,6 @@
 
 Use the quick commands below to mint secrets that match the placeholder formats
 in `.env.example`:
->>>>>>> b44092ae
 
 ```bash
 openssl rand -base64 32 # KMS_DATA_KEY_BASE64
