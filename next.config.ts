--- conflicted
+++ resolved
@@ -5,12 +5,31 @@
 
 const resolvedBuildId =
   env.NEXT_PUBLIC_BUILD_ID ??
-<<<<<<< HEAD
-  env.APP_COMMIT_SHA ??
-=======
   env.GIT_COMMIT_SHA ??
->>>>>>> 0ea20fd9
   `local-${Date.now().toString(36)}`;
+
+const remotePatterns: Array<{ protocol: "https"; hostname: string; pathname?: string }> = [
+  {
+    protocol: "https",
+    hostname: "images.unsplash.com",
+  },
+  {
+    protocol: "https",
+    hostname: "api.qrserver.com",
+    pathname: "/v1/create-qr-code/**",
+  },
+];
+
+try {
+  const { hostname } = new URL(env.NEXT_PUBLIC_SUPABASE_URL);
+  remotePatterns.push({
+    protocol: "https",
+    hostname,
+    pathname: "/storage/v1/object/public/**",
+  });
+} catch (error) {
+  console.warn("Invalid NEXT_PUBLIC_SUPABASE_URL", error);
+}
 
 let withPWA = (config: NextConfig) => config;
 let withBundleAnalyzer = (config: NextConfig) => config;
@@ -24,7 +43,6 @@
     register: true,
     skipWaiting: true,
     sw: "service-worker.js",
-    buildExcludes: [/\/_next\/app-build-manifest\.json$/],
   });
 } catch {
   console.warn("next-pwa not available during local build; proceeding without service worker bundling.");
@@ -54,15 +72,11 @@
     NEXT_PUBLIC_BUILD_ID: resolvedBuildId,
   },
   images: {
-<<<<<<< HEAD
-    unoptimized: true,
-=======
     remotePatterns,
     unoptimized: true,
     formats: ["image/avif", "image/webp"],
     minimumCacheTTL: 3600,
     deviceSizes: [360, 414, 640, 768, 828, 1080, 1280, 1440, 1920],
->>>>>>> 0ea20fd9
   },
   poweredByHeader: false,
   modularizeImports: {
