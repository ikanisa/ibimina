--- conflicted
+++ resolved
@@ -1,21 +1,15 @@
 import React, { type ComponentProps } from "react";
-<<<<<<< HEAD
 import { SafeAreaView, ScrollView, StyleSheet, Text, useColorScheme, View } from "react-native";
-=======
 import { SafeAreaView, StyleSheet, Text, View } from "react-native";
 import { createBottomTabNavigator } from "@react-navigation/bottom-tabs";
->>>>>>> bb6b9ecd
 import {
   createBottomTabNavigator,
   type BottomTabNavigationOptions,
 } from "@react-navigation/bottom-tabs";
 import { Ionicons } from "@expo/vector-icons";
-<<<<<<< HEAD
 
 import { getMinimalTheme } from "../styles/tokens";
-=======
 import { useNativeWindTheme } from "@theme/nativewind";
->>>>>>> bb6b9ecd
 
 export type TabParamList = {
   Overview: undefined;
@@ -31,7 +25,6 @@
 
 function createPlaceholderScreen(title: string, subtitle?: string) {
   return function PlaceholderScreen() {
-<<<<<<< HEAD
     const colorScheme = useColorScheme();
     const theme = getMinimalTheme(colorScheme === "dark" ? "dark" : "light");
 
@@ -51,7 +44,6 @@
             ) : null}
           </View>
         </ScrollView>
-=======
     const theme = useNativeWindTheme();
 
     return (
@@ -67,7 +59,6 @@
             {subtitle}
           </Text>
         ) : null}
->>>>>>> bb6b9ecd
       </SafeAreaView>
     );
   };
@@ -83,7 +74,6 @@
 );
 
 function TabsNavigator() {
-<<<<<<< HEAD
   const colorScheme = useColorScheme();
   const theme = getMinimalTheme(colorScheme === "dark" ? "dark" : "light");
 
@@ -116,7 +106,6 @@
   return (
     <Tab.Navigator screenOptions={tabOptions} backBehavior="history">
       <Tab.Screen name="Overview" component={OverviewScreen} />
-=======
   const theme = useNativeWindTheme();
 
   return (
@@ -164,16 +153,13 @@
       <Tab.Screen name="Home" component={HomeScreen} />
       <Tab.Screen name="Pay" component={PayScreen} />
       <Tab.Screen name="Statements" component={StatementsScreen} />
->>>>>>> bb6b9ecd
       <Tab.Screen name="Profile" component={ProfileScreen} />
     </Tab.Navigator>
   );
 }
 
 export default function RootNav() {
-<<<<<<< HEAD
   return <TabsNavigator />;
-=======
   const theme = useNativeWindTheme();
 
   return (
@@ -202,7 +188,6 @@
       />
     </Stack.Navigator>
   );
->>>>>>> bb6b9ecd
 }
 
 const styles = StyleSheet.create({
@@ -213,22 +198,16 @@
     flexGrow: 1,
     alignItems: "center",
     justifyContent: "center",
-<<<<<<< HEAD
   },
   textStack: {
     maxWidth: 520,
     alignItems: "center",
-=======
     paddingHorizontal: 24,
->>>>>>> bb6b9ecd
   },
   title: {
     fontSize: 28,
     fontWeight: "700",
-<<<<<<< HEAD
-=======
     marginBottom: 8,
->>>>>>> bb6b9ecd
     textAlign: "center",
   },
   subtitle: {
