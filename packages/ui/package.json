--- conflicted
+++ resolved
@@ -10,16 +10,8 @@
     "dist"
   ],
   "scripts": {
-<<<<<<< HEAD
     "build": "tsc -p tsconfig.json",
     "lint": "eslint --max-warnings=0 .",
-=======
-    "clean": "node -e \"require('fs').rmSync('dist', { recursive: true, force: true });\"",
-    "build": "pnpm run clean && pnpm run build:esm && pnpm run build:cjs",
-    "build:esm": "tsc -p tsconfig.build.esm.json",
-    "build:cjs": "tsc -p tsconfig.build.cjs.json && node ../../scripts/build/prepare-cjs.mjs dist/cjs",
-    "lint": "echo 'TODO: add linting'",
->>>>>>> a294d1eb
     "typecheck": "tsc -p tsconfig.json --noEmit",
     "test": "pnpm run test:unit",
     "test:unit": "pnpm exec c8 --clean=false --temp-directory=.nyc_output --report-dir=coverage/unit --reporter=lcov --reporter=json-summary --reporter=text-summary tsx --test tests/unit/*.test.ts"
