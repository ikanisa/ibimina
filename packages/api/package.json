{
  "name": "@ibimina/api",
  "version": "0.0.0",
  "private": true,
  "type": "module",
  "main": "./dist/cjs/index.js",
  "module": "./dist/esm/index.js",
  "types": "./dist/esm/index.d.ts",
  "files": [
    "dist"
  ],
  "scripts": {
<<<<<<< HEAD
    "lint": "eslint --max-warnings=0 \"src/**/*.{ts,tsx}\"",
=======
    "clean": "node -e \"require('fs').rmSync('dist', { recursive: true, force: true });\"",
    "build": "pnpm run clean && pnpm run build:esm && pnpm run build:cjs",
    "build:esm": "tsc -p tsconfig.build.esm.json",
    "build:cjs": "tsc -p tsconfig.build.cjs.json && node ../../scripts/build/prepare-cjs.mjs dist/cjs",
    "lint": "echo 'TODO: add linting'",
>>>>>>> 2bb6f500
    "typecheck": "tsc -p tsconfig.json --noEmit",
    "test": "echo 'TODO: add tests'",
    "openapi:generate": "openapi-typescript openapi/platform-api.yaml --output src/generated/platform-api.ts --export-type",
    "openapi:check": "pnpm run openapi:generate && git diff --exit-code -- src/generated/platform-api.ts"
  },
  "exports": {
    ".": {
      "types": "./dist/esm/index.d.ts",
      "import": "./dist/esm/index.js",
      "require": "./dist/cjs/index.js"
    },
    "./package.json": "./package.json"
  },
  "dependencies": {
    "@supabase/supabase-js": "^2.78.0",
    "openapi-fetch": "^0.10.4"
  },
  "devDependencies": {
    "@typescript-eslint/eslint-plugin": "^8.46.2",
    "@typescript-eslint/parser": "^8.46.2",
    "eslint": "^9.37.0",
    "eslint-config-prettier": "^10.1.8",
    "@types/node": "20.19.21",
    "openapi-typescript": "^7.4.2",
    "typescript": "^5.9.3"
  }
}<|MERGE_RESOLUTION|>--- conflicted
+++ resolved
@@ -10,15 +10,7 @@
     "dist"
   ],
   "scripts": {
-<<<<<<< HEAD
     "lint": "eslint --max-warnings=0 \"src/**/*.{ts,tsx}\"",
-=======
-    "clean": "node -e \"require('fs').rmSync('dist', { recursive: true, force: true });\"",
-    "build": "pnpm run clean && pnpm run build:esm && pnpm run build:cjs",
-    "build:esm": "tsc -p tsconfig.build.esm.json",
-    "build:cjs": "tsc -p tsconfig.build.cjs.json && node ../../scripts/build/prepare-cjs.mjs dist/cjs",
-    "lint": "echo 'TODO: add linting'",
->>>>>>> 2bb6f500
     "typecheck": "tsc -p tsconfig.json --noEmit",
     "test": "echo 'TODO: add tests'",
     "openapi:generate": "openapi-typescript openapi/platform-api.yaml --output src/generated/platform-api.ts --export-type",
