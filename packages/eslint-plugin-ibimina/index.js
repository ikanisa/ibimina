--- conflicted
+++ resolved
@@ -101,7 +101,6 @@
 };
 
 /**
-<<<<<<< HEAD
  * Rule: no-private-imports
  * Prevents apps from importing private/internal module paths
  */
@@ -113,7 +112,6 @@
     type: "problem",
     docs: {
       description: "Disallow importing internal/private paths from app code",
-=======
  * Rule: no-cross-surface-imports
  * Prevent imports between deployment surfaces that bypass shared packages.
  */
@@ -122,12 +120,10 @@
     type: "problem",
     docs: {
       description: "Disallow imports across app surfaces unless routed through packages/*",
->>>>>>> e16a97a1
       category: "Best Practices",
       recommended: true,
     },
     messages: {
-<<<<<<< HEAD
       noPrivateImport:
         "Do not import internal modules ({{path}}); use the package public API instead.",
     },
@@ -157,7 +153,6 @@
       ImportDeclaration: checkSource,
       ExportNamedDeclaration: checkSource,
       ExportAllDeclaration: checkSource,
-=======
       noCrossSurface:
         "Avoid importing from '{{target}}' inside '{{source}}'. Move shared code into packages/* and import it from there.",
     },
@@ -235,7 +230,6 @@
           });
         }
       },
->>>>>>> e16a97a1
     };
   },
 };
@@ -244,12 +238,9 @@
   rules: {
     "structured-logging": structuredLogging,
     "require-retry-options": requireRetryOptions,
-<<<<<<< HEAD
     "no-private-imports": noPrivateImports,
-=======
     "no-cross-surface-imports": noCrossSurfaceImports,
     "no-inline-page-literals": noInlinePageLiterals,
->>>>>>> e16a97a1
   },
   configs: {},
 };