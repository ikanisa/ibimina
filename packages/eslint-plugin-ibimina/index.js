--- conflicted
+++ resolved
@@ -1,8 +1,5 @@
-<<<<<<< HEAD
 import path from "path";
-=======
 import noInlinePageLiterals from "./no-inline-page-literals.js";
->>>>>>> f545b22e
 
 /**
  * Custom ESLint plugin for Ibimina-specific rules
@@ -205,11 +202,8 @@
   rules: {
     "structured-logging": structuredLogging,
     "require-retry-options": requireRetryOptions,
-<<<<<<< HEAD
     "no-cross-surface-imports": noCrossSurfaceImports,
-=======
     "no-inline-page-literals": noInlinePageLiterals,
->>>>>>> f545b22e
   },
   configs: {},
 };