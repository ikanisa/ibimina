--- conflicted
+++ resolved
@@ -225,13 +225,8 @@
     return definition.defaultValue;
   }
 
-<<<<<<< HEAD
   // Normalize tenant ID (handle null/undefined)
   if (!tenantId) {
-=======
-  const canonicalTenantId = normalizeTenantId(tenantId);
-  if (!canonicalTenantId) {
->>>>>>> a294d1eb
     return definition.defaultValue;
   }
 
