import { Buffer } from "node:buffer";
import { z } from "zod";
import { requiredEnvConfig } from "./data/requiredEnvConfig";

type ProcessEnvSource = Partial<Record<string, string | undefined>>;

function buildRawEnv(source: ProcessEnvSource) {
  const analyticsCacheToken = source.ANALYTICS_CACHE_TOKEN?.trim();

  return {
    NODE_ENV: source.NODE_ENV ?? "development",
    APP_ENV: source.APP_ENV ?? source.NODE_ENV ?? "development",
    NETLIFY_CONTEXT: source.NETLIFY_CONTEXT ?? source.CONTEXT,
    APP_REGION: source.APP_REGION,
    GIT_COMMIT_SHA: source.GIT_COMMIT_SHA,
    NEXT_PUBLIC_SUPABASE_URL: source.NEXT_PUBLIC_SUPABASE_URL,
    NEXT_PUBLIC_SUPABASE_ANON_KEY: source.NEXT_PUBLIC_SUPABASE_ANON_KEY,
    NEXT_PUBLIC_SITE_URL: source.NEXT_PUBLIC_SITE_URL,
    NEXT_PUBLIC_BUILD_ID: source.NEXT_PUBLIC_BUILD_ID,
    NEXT_PUBLIC_E2E: source.NEXT_PUBLIC_E2E,
    NEXT_PUBLIC_SENTRY_DSN: source.NEXT_PUBLIC_SENTRY_DSN,
    SENTRY_DSN: source.SENTRY_DSN,
    SENTRY_TRACES_SAMPLE_RATE: source.SENTRY_TRACES_SAMPLE_RATE,
    SENTRY_PROFILES_SAMPLE_RATE: source.SENTRY_PROFILES_SAMPLE_RATE,
    POSTHOG_API_KEY: source.POSTHOG_API_KEY,
    POSTHOG_HOST: source.POSTHOG_HOST,
    SUPABASE_SERVICE_ROLE_KEY: source.SUPABASE_SERVICE_ROLE_KEY,
    BACKUP_PEPPER: source.BACKUP_PEPPER,
    RATE_LIMIT_SECRET: source.RATE_LIMIT_SECRET,
    EMAIL_OTP_PEPPER: source.EMAIL_OTP_PEPPER,
    MFA_SESSION_SECRET: source.MFA_SESSION_SECRET,
    TRUSTED_COOKIE_SECRET: source.TRUSTED_COOKIE_SECRET,
    MFA_SESSION_TTL_SECONDS: source.MFA_SESSION_TTL_SECONDS ?? "43200",
    TRUSTED_DEVICE_TTL_SECONDS: source.TRUSTED_DEVICE_TTL_SECONDS ?? "2592000",
    MFA_RP_ID: source.MFA_RP_ID,
    MFA_ORIGIN: source.MFA_ORIGIN,
    MFA_RP_NAME: source.MFA_RP_NAME ?? "SACCO+",
    MFA_EMAIL_LOCALE: source.MFA_EMAIL_LOCALE ?? "en",
    MFA_EMAIL_FROM: source.MFA_EMAIL_FROM ?? "security@example.com",
    ANALYTICS_CACHE_TOKEN:
      analyticsCacheToken && analyticsCacheToken.length > 0 ? analyticsCacheToken : undefined,
    REPORT_SIGNING_KEY: source.REPORT_SIGNING_KEY,
    OPENAI_API_KEY: source.OPENAI_API_KEY,
    OPENAI_OCR_MODEL: source.OPENAI_OCR_MODEL ?? "gpt-4.1-mini",
    OPENAI_RESPONSES_MODEL: source.OPENAI_RESPONSES_MODEL ?? "gpt-4.1-mini",
    MAIL_FROM: source.MAIL_FROM ?? "SACCO+ <no-reply@sacco.plus>",
    SMTP_HOST: source.SMTP_HOST,
    SMTP_PORT: source.SMTP_PORT ?? "587",
    SMTP_USER: source.SMTP_USER,
    SMTP_PASS: source.SMTP_PASS,
    LOG_DRAIN_URL: source.LOG_DRAIN_URL,
    LOG_DRAIN_TOKEN: source.LOG_DRAIN_TOKEN,
    LOG_DRAIN_SOURCE: source.LOG_DRAIN_SOURCE,
    LOG_DRAIN_TIMEOUT_MS: source.LOG_DRAIN_TIMEOUT_MS ?? "2000",
    LOG_DRAIN_ALERT_WEBHOOK: source.LOG_DRAIN_ALERT_WEBHOOK,
    LOG_DRAIN_ALERT_TOKEN: source.LOG_DRAIN_ALERT_TOKEN,
    LOG_DRAIN_ALERT_COOLDOWN_MS: source.LOG_DRAIN_ALERT_COOLDOWN_MS ?? "300000",
    LOG_DRAIN_SILENT: source.LOG_DRAIN_SILENT,
    HMAC_SHARED_SECRET: source.HMAC_SHARED_SECRET,
    KMS_DATA_KEY: source.KMS_DATA_KEY,
    KMS_DATA_KEY_BASE64: source.KMS_DATA_KEY_BASE64,
    META_WHATSAPP_ACCESS_TOKEN: source.META_WHATSAPP_ACCESS_TOKEN,
    META_WHATSAPP_PHONE_NUMBER_ID: source.META_WHATSAPP_PHONE_NUMBER_ID,
    META_WHATSAPP_BUSINESS_ACCOUNT_ID: source.META_WHATSAPP_BUSINESS_ACCOUNT_ID,
    SITE_URL: source.SITE_URL,
    EDGE_URL: source.EDGE_URL,
    DISABLE_PWA: source.DISABLE_PWA,
    ANALYZE_BUNDLE: source.ANALYZE_BUNDLE,
    AUTH_E2E_STUB: source.AUTH_E2E_STUB,
    AUTH_GUEST_MODE: source.AUTH_GUEST_MODE,
    ALLOW_STUB_ENV: source.ALLOW_STUB_ENV,
    E2E_BACKUP_PEPPER: source.E2E_BACKUP_PEPPER,
    E2E_MFA_SESSION_SECRET: source.E2E_MFA_SESSION_SECRET,
    E2E_TRUSTED_COOKIE_SECRET: source.E2E_TRUSTED_COOKIE_SECRET,
    E2E_RATE_LIMIT_SECRET: source.E2E_RATE_LIMIT_SECRET,
    E2E_KMS_DATA_KEY: source.E2E_KMS_DATA_KEY,
    PLAYWRIGHT_BASE_URL: source.PLAYWRIGHT_BASE_URL,
    PLAYWRIGHT_SUPABASE_URL: source.PLAYWRIGHT_SUPABASE_URL,
    PLAYWRIGHT_SUPABASE_ANON_KEY: source.PLAYWRIGHT_SUPABASE_ANON_KEY,
    CI: source.CI,
    CONFIGCAT_OFFERS_SDK_KEY: source.CONFIGCAT_OFFERS_SDK_KEY,
    CONFIGCAT_ENVIRONMENT: source.CONFIGCAT_ENVIRONMENT,
    CONFIGCAT_OFFERS_FALLBACK: source.CONFIGCAT_OFFERS_FALLBACK,
    CONFIGCAT_OFFERS_OVERRIDES: source.CONFIGCAT_OFFERS_OVERRIDES,
    CONFIGCAT_SETTINGS_URL: source.CONFIGCAT_SETTINGS_URL,
    AI_AGENT_SESSION_STORE: source.AI_AGENT_SESSION_STORE ?? "supabase",
    AI_AGENT_SESSION_TTL_SECONDS: source.AI_AGENT_SESSION_TTL_SECONDS ?? "3600",
    AI_AGENT_RATE_LIMIT_MAX_REQUESTS: source.AI_AGENT_RATE_LIMIT_MAX_REQUESTS ?? "60",
    AI_AGENT_RATE_LIMIT_WINDOW_SECONDS: source.AI_AGENT_RATE_LIMIT_WINDOW_SECONDS ?? "60",
    AI_AGENT_USAGE_LOG_ENABLED: source.AI_AGENT_USAGE_LOG_ENABLED ?? "true",
    AI_AGENT_USAGE_LOG_TABLE: source.AI_AGENT_USAGE_LOG_TABLE ?? "agent_usage_events",
    AI_AGENT_OPTOUT_TABLE: source.AI_AGENT_OPTOUT_TABLE ?? "agent_opt_outs",
    AI_AGENT_REDIS_URL: source.AI_AGENT_REDIS_URL,
  } as Record<string, string | undefined>;
}

const optionalString = z.string().trim().min(1).optional();

const positiveNumberString = z
  .string()
  .trim()
  .regex(/^\d+$/, { message: "Expected a positive integer" });

function isProductionLikeContext({
  appEnv,
  nodeEnv,
  netlifyContext,
}: {
  appEnv: string;
  nodeEnv: string;
  netlifyContext?: string;
}) {
  const normalizedContext = netlifyContext?.trim().toLowerCase();
  if (normalizedContext && ["production", "prod"].includes(normalizedContext)) {
    return true;
  }
  return appEnv === "production" || nodeEnv === "production";
}

const schema = z
  .object({
    NODE_ENV: z.enum(["development", "test", "production"]),
    APP_ENV: z
      .enum(["development", "test", "preview", "staging", "production"])
      .default("development"),
    NETLIFY_CONTEXT: optionalString,
    APP_REGION: optionalString,
    GIT_COMMIT_SHA: optionalString,
    NEXT_PUBLIC_SUPABASE_URL: z
      .string({ required_error: "NEXT_PUBLIC_SUPABASE_URL is required" })
      .trim()
      .url({ message: "NEXT_PUBLIC_SUPABASE_URL must be a valid URL" }),
    NEXT_PUBLIC_SUPABASE_ANON_KEY: z
      .string({ required_error: "NEXT_PUBLIC_SUPABASE_ANON_KEY is required" })
      .trim()
      .min(1, "NEXT_PUBLIC_SUPABASE_ANON_KEY is required"),
    NEXT_PUBLIC_SITE_URL: optionalString,
    NEXT_PUBLIC_BUILD_ID: optionalString,
    NEXT_PUBLIC_E2E: optionalString,
    NEXT_PUBLIC_SENTRY_DSN: optionalString,
    SENTRY_DSN: optionalString,
    SENTRY_TRACES_SAMPLE_RATE: optionalString,
    SENTRY_PROFILES_SAMPLE_RATE: optionalString,
    POSTHOG_API_KEY: optionalString,
    POSTHOG_HOST: optionalString,
    SUPABASE_SERVICE_ROLE_KEY: z
      .string({ required_error: "SUPABASE_SERVICE_ROLE_KEY is required" })
      .trim()
      .min(1, "SUPABASE_SERVICE_ROLE_KEY is required"),
    BACKUP_PEPPER: z
      .string({ required_error: "BACKUP_PEPPER is required" })
      .trim()
      .min(1, "BACKUP_PEPPER is required"),
    RATE_LIMIT_SECRET: optionalString,
    EMAIL_OTP_PEPPER: optionalString,
    MFA_SESSION_SECRET: z
      .string({ required_error: "MFA_SESSION_SECRET is required" })
      .trim()
      .min(1, "MFA_SESSION_SECRET is required"),
    TRUSTED_COOKIE_SECRET: z
      .string({ required_error: "TRUSTED_COOKIE_SECRET is required" })
      .trim()
      .min(1, "TRUSTED_COOKIE_SECRET is required"),
    MFA_SESSION_TTL_SECONDS: positiveNumberString,
    TRUSTED_DEVICE_TTL_SECONDS: positiveNumberString,
    MFA_RP_ID: optionalString,
    MFA_ORIGIN: optionalString,
    MFA_RP_NAME: z.string().trim().min(1),
    MFA_EMAIL_LOCALE: z.string().trim().min(1),
    MFA_EMAIL_FROM: z.string().trim().min(3),
    ANALYTICS_CACHE_TOKEN: optionalString,
    REPORT_SIGNING_KEY: optionalString,
    OPENAI_API_KEY: optionalString,
    OPENAI_OCR_MODEL: z.string().trim().min(1),
    OPENAI_RESPONSES_MODEL: z.string().trim().min(1),
    MAIL_FROM: z.string().trim().min(3),
    SMTP_HOST: optionalString,
    SMTP_PORT: positiveNumberString,
    SMTP_USER: optionalString,
    SMTP_PASS: optionalString,
    LOG_DRAIN_URL: optionalString,
    LOG_DRAIN_TOKEN: optionalString,
    LOG_DRAIN_SOURCE: optionalString,
    LOG_DRAIN_TIMEOUT_MS: positiveNumberString,
    LOG_DRAIN_ALERT_WEBHOOK: optionalString,
    LOG_DRAIN_ALERT_TOKEN: optionalString,
    LOG_DRAIN_ALERT_COOLDOWN_MS: positiveNumberString,
    LOG_DRAIN_SILENT: optionalString,
    HMAC_SHARED_SECRET: z
      .string({ required_error: "HMAC_SHARED_SECRET is required" })
      .trim()
      .min(1, "HMAC_SHARED_SECRET is required"),
    KMS_DATA_KEY: optionalString,
    KMS_DATA_KEY_BASE64: optionalString,
    META_WHATSAPP_ACCESS_TOKEN: optionalString,
    META_WHATSAPP_PHONE_NUMBER_ID: optionalString,
    META_WHATSAPP_BUSINESS_ACCOUNT_ID: optionalString,
    SITE_URL: optionalString,
    EDGE_URL: optionalString,
    DISABLE_PWA: optionalString,
    ANALYZE_BUNDLE: optionalString,
    AUTH_E2E_STUB: optionalString,
    AUTH_GUEST_MODE: optionalString,
    E2E_BACKUP_PEPPER: optionalString,
    E2E_MFA_SESSION_SECRET: optionalString,
    E2E_TRUSTED_COOKIE_SECRET: optionalString,
    E2E_RATE_LIMIT_SECRET: optionalString,
    E2E_KMS_DATA_KEY: optionalString,
    PLAYWRIGHT_BASE_URL: optionalString,
    PLAYWRIGHT_SUPABASE_URL: optionalString,
    PLAYWRIGHT_SUPABASE_ANON_KEY: optionalString,
    CI: optionalString,
    CONFIGCAT_OFFERS_SDK_KEY: optionalString,
    CONFIGCAT_ENVIRONMENT: optionalString,
    CONFIGCAT_OFFERS_FALLBACK: optionalString,
    CONFIGCAT_OFFERS_OVERRIDES: optionalString,
    CONFIGCAT_SETTINGS_URL: optionalString,
    AI_AGENT_SESSION_STORE: z.enum(["supabase", "redis"]).default("supabase"),
    AI_AGENT_SESSION_TTL_SECONDS: positiveNumberString,
    AI_AGENT_RATE_LIMIT_MAX_REQUESTS: positiveNumberString,
    AI_AGENT_RATE_LIMIT_WINDOW_SECONDS: positiveNumberString,
    AI_AGENT_USAGE_LOG_ENABLED: z.string().default("true"),
    AI_AGENT_USAGE_LOG_TABLE: z.string().default("agent_usage_events"),
    AI_AGENT_OPTOUT_TABLE: z.string().default("agent_opt_outs"),
    AI_AGENT_REDIS_URL: optionalString,
  })
  .superRefine((values, ctx) => {
    const kmsCandidates = [values.KMS_DATA_KEY, values.KMS_DATA_KEY_BASE64].filter(
      (candidate): candidate is string => Boolean(candidate && candidate.trim().length > 0)
    );

    if (kmsCandidates.length === 0) {
      ctx.addIssue({
        code: z.ZodIssueCode.custom,
        message: "Provide KMS_DATA_KEY or KMS_DATA_KEY_BASE64 (32-byte base64 string)",
        path: ["KMS_DATA_KEY"],
      });
    } else {
      for (const candidate of kmsCandidates) {
        const decoded = Buffer.from(candidate, "base64");
        if (decoded.length !== 32) {
          ctx.addIssue({
            code: z.ZodIssueCode.custom,
            message: "KMS data key must decode to 32 bytes",
            path: ["KMS_DATA_KEY"],
          });
          break;
        }
      }
    }

    const requiresOpenAiKey = isProductionLikeContext({
      appEnv: values.APP_ENV,
      nodeEnv: values.NODE_ENV,
      netlifyContext: values.NETLIFY_CONTEXT,
    });

    if (requiresOpenAiKey && (!values.OPENAI_API_KEY || values.OPENAI_API_KEY.length === 0)) {
      ctx.addIssue({
        code: z.ZodIssueCode.custom,
        message: "OPENAI_API_KEY is required in production deployments.",
        path: ["OPENAI_API_KEY"],
      });
    }
  });

export type RawEnv = z.infer<typeof schema>;

function shouldUseStubFallbacks(raw: ProcessEnvSource) {
  const allowStubEnv = raw.ALLOW_STUB_ENV === "1";
  const authStubEnabled = raw.AUTH_E2E_STUB === "1" || raw.AUTH_GUEST_MODE === "1";
  if (allowStubEnv && !authStubEnabled) {
    process.env.AUTH_E2E_STUB = process.env.AUTH_E2E_STUB ?? "1";
  }
  return allowStubEnv || authStubEnabled;
}

function withStubFallbacks(raw: ProcessEnvSource): ProcessEnvSource {
<<<<<<< HEAD
  if (!shouldUseStubFallbacks(raw)) {
=======
  const nodeEnv = raw.NODE_ENV ?? "development";
  const isDevelopmentMode = nodeEnv === "development" || nodeEnv === "test";
  const isStubMode = raw.AUTH_E2E_STUB === "1" || raw.AUTH_GUEST_MODE === "1";

  if (!isDevelopmentMode && !isStubMode) {
>>>>>>> 99546885
    return raw;
  }

  const stubbedDefaults = Object.freeze({
    NEXT_PUBLIC_SUPABASE_URL: "https://stub.supabase.local",
    NEXT_PUBLIC_SUPABASE_ANON_KEY: "stub-anon-key",
    SUPABASE_SERVICE_ROLE_KEY: "stub-service-role-key",
    BACKUP_PEPPER: "stub-backup-pepper",
    MFA_SESSION_SECRET: "stub-mfa-session-secret",
    TRUSTED_COOKIE_SECRET: "stub-trusted-cookie-secret",
    HMAC_SHARED_SECRET: "stub-hmac-shared-secret",
    OPENAI_API_KEY: "stub-openai-api-key",
    KMS_DATA_KEY_BASE64: "AAAAAAAAAAAAAAAAAAAAAAAAAAAAAAAAAAAAAAAAAAA=",
  } as const);

  const withFallback = (value: string | undefined, fallback: string) => {
    if (typeof value === "string" && value.trim().length > 0 && value.trim() !== "-") {
      return value;
    }
    return fallback;
  };

  const augmented: ProcessEnvSource = { ...raw };

  const applyWithFallback = (key: keyof typeof stubbedDefaults) => {
    const fallback = stubbedDefaults[key];
    const original = raw[key];
    const value = withFallback(original, fallback);
    augmented[key] = value;

    if (typeof original !== "string" || original.trim().length === 0 || original.trim() === "-") {
      process.env[key] = value;
    }
  };

  applyWithFallback("NEXT_PUBLIC_SUPABASE_URL");
  applyWithFallback("NEXT_PUBLIC_SUPABASE_ANON_KEY");
  applyWithFallback("SUPABASE_SERVICE_ROLE_KEY");
  applyWithFallback("BACKUP_PEPPER");
  applyWithFallback("MFA_SESSION_SECRET");
  applyWithFallback("TRUSTED_COOKIE_SECRET");
  applyWithFallback("HMAC_SHARED_SECRET");
  applyWithFallback("OPENAI_API_KEY");

  const hasKmsDataKey = Boolean(
    raw.KMS_DATA_KEY && raw.KMS_DATA_KEY.trim().length > 0 && raw.KMS_DATA_KEY.trim() !== "-"
  );
  const hasKmsDataKeyBase64 = Boolean(
    raw.KMS_DATA_KEY_BASE64 &&
      raw.KMS_DATA_KEY_BASE64.trim().length > 0 &&
      raw.KMS_DATA_KEY_BASE64.trim() !== "-"
  );

  if (!hasKmsDataKey && !hasKmsDataKeyBase64) {
    augmented.KMS_DATA_KEY_BASE64 = stubbedDefaults.KMS_DATA_KEY_BASE64;
    if (!process.env.KMS_DATA_KEY_BASE64) {
      process.env.KMS_DATA_KEY_BASE64 = stubbedDefaults.KMS_DATA_KEY_BASE64;
    }
  }

  return augmented;
}

function parsePositiveInteger(value: string, fallback: number): number {
  const parsed = Number.parseInt(value, 10);
  if (!Number.isFinite(parsed) || parsed <= 0) {
    return fallback;
  }
  return parsed;
}

function parseSampleRateValue(value: string | undefined, fallback: number): number {
  if (typeof value !== "string" || value.trim().length === 0) {
    return fallback;
  }

  const parsed = Number.parseFloat(value);
  if (!Number.isFinite(parsed)) {
    return fallback;
  }

  if (parsed < 0) return 0;
  if (parsed > 1) return 1;
  return parsed;
}

export type ServerEnv = ReturnType<typeof prepareServerEnv>;

function prepareServerEnv(parsedEnv: RawEnv) {
  const rateLimitSecret = parsedEnv.RATE_LIMIT_SECRET ?? parsedEnv.BACKUP_PEPPER;
  const emailOtpPepper = parsedEnv.EMAIL_OTP_PEPPER ?? parsedEnv.BACKUP_PEPPER;
  const kmsDataKey = parsedEnv.KMS_DATA_KEY ?? parsedEnv.KMS_DATA_KEY_BASE64!;

  return Object.freeze({
    ...parsedEnv,
    MFA_SESSION_TTL_SECONDS: parsePositiveInteger(parsedEnv.MFA_SESSION_TTL_SECONDS, 12 * 60 * 60),
    TRUSTED_DEVICE_TTL_SECONDS: parsePositiveInteger(
      parsedEnv.TRUSTED_DEVICE_TTL_SECONDS,
      30 * 24 * 60 * 60
    ),
    LOG_DRAIN_TIMEOUT_MS: parsePositiveInteger(parsedEnv.LOG_DRAIN_TIMEOUT_MS, 2000),
    LOG_DRAIN_ALERT_COOLDOWN_MS: parsePositiveInteger(
      parsedEnv.LOG_DRAIN_ALERT_COOLDOWN_MS,
      5 * 60 * 1000
    ),
    SMTP_PORT: parsePositiveInteger(parsedEnv.SMTP_PORT, 587),
    SENTRY_TRACES_SAMPLE_RATE: parseSampleRateValue(
      parsedEnv.SENTRY_TRACES_SAMPLE_RATE,
      parsedEnv.APP_ENV === "production" ? 0.2 : 1
    ),
    SENTRY_PROFILES_SAMPLE_RATE: parseSampleRateValue(
      parsedEnv.SENTRY_PROFILES_SAMPLE_RATE,
      parsedEnv.APP_ENV === "production" ? 0.1 : 1
    ),
    rateLimitSecret,
    emailOtpPepper,
    kmsDataKey,
  });
}

function loadRawEnv(source: ProcessEnvSource): RawEnv {
  const base = buildRawEnv(source);
  const envWithFallbacks = withStubFallbacks(base);

  try {
    return schema.parse(envWithFallbacks);
  } catch (error) {
    if (error instanceof z.ZodError) {
      const details = error.issues
        .map((issue) => `- ${issue.path.join(".") || "<root>"}: ${issue.message}`)
        .join("\n");
      console.error("\nEnvironment validation failed:\n" + details + "\n");
    }
    throw error;
  }
}

let cachedServerEnv: ServerEnv | null = null;

export function loadServerEnv(overrides: ProcessEnvSource = process.env): ServerEnv {
  if (cachedServerEnv) {
    return cachedServerEnv;
  }

  const parsed = loadRawEnv(overrides);
  cachedServerEnv = prepareServerEnv(parsed);
  return cachedServerEnv;
}

export const env = loadServerEnv();

export const clientEnv = Object.freeze({
  NEXT_PUBLIC_SUPABASE_URL: env.NEXT_PUBLIC_SUPABASE_URL,
  NEXT_PUBLIC_SUPABASE_ANON_KEY: env.NEXT_PUBLIC_SUPABASE_ANON_KEY,
  NEXT_PUBLIC_SITE_URL: env.NEXT_PUBLIC_SITE_URL ?? null,
  NEXT_PUBLIC_BUILD_ID: env.NEXT_PUBLIC_BUILD_ID ?? null,
  NEXT_PUBLIC_SENTRY_DSN: env.NEXT_PUBLIC_SENTRY_DSN ?? null,
});

export const requiredServerEnv: ReadonlyArray<string> = Object.freeze(requiredEnvConfig.required);
export const atLeastOneServerEnv: ReadonlyArray<ReadonlyArray<string>> = Object.freeze(
  requiredEnvConfig.atLeastOne.map((group) => [...group])
);

export type ClientEnv = typeof clientEnv;
export type RequiredServerEnvGroups = typeof atLeastOneServerEnv;<|MERGE_RESOLUTION|>--- conflicted
+++ resolved
@@ -68,7 +68,6 @@
     ANALYZE_BUNDLE: source.ANALYZE_BUNDLE,
     AUTH_E2E_STUB: source.AUTH_E2E_STUB,
     AUTH_GUEST_MODE: source.AUTH_GUEST_MODE,
-    ALLOW_STUB_ENV: source.ALLOW_STUB_ENV,
     E2E_BACKUP_PEPPER: source.E2E_BACKUP_PEPPER,
     E2E_MFA_SESSION_SECRET: source.E2E_MFA_SESSION_SECRET,
     E2E_TRUSTED_COOKIE_SECRET: source.E2E_TRUSTED_COOKIE_SECRET,
@@ -266,25 +265,12 @@
 
 export type RawEnv = z.infer<typeof schema>;
 
-function shouldUseStubFallbacks(raw: ProcessEnvSource) {
-  const allowStubEnv = raw.ALLOW_STUB_ENV === "1";
-  const authStubEnabled = raw.AUTH_E2E_STUB === "1" || raw.AUTH_GUEST_MODE === "1";
-  if (allowStubEnv && !authStubEnabled) {
-    process.env.AUTH_E2E_STUB = process.env.AUTH_E2E_STUB ?? "1";
-  }
-  return allowStubEnv || authStubEnabled;
-}
-
 function withStubFallbacks(raw: ProcessEnvSource): ProcessEnvSource {
-<<<<<<< HEAD
-  if (!shouldUseStubFallbacks(raw)) {
-=======
   const nodeEnv = raw.NODE_ENV ?? "development";
   const isDevelopmentMode = nodeEnv === "development" || nodeEnv === "test";
   const isStubMode = raw.AUTH_E2E_STUB === "1" || raw.AUTH_GUEST_MODE === "1";
 
   if (!isDevelopmentMode && !isStubMode) {
->>>>>>> 99546885
     return raw;
   }
 
