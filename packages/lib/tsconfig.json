--- conflicted
+++ resolved
@@ -1,14 +1,6 @@
 {
   "extends": "../../tsconfig.base.json",
-<<<<<<< HEAD
   "compilerOptions": {},
-=======
-  "compilerOptions": {
-    "rootDir": "src",
-    "moduleResolution": "bundler",
-    "types": ["node"]
-  },
->>>>>>> a294d1eb
   "include": ["src/**/*"],
   "exclude": ["dist", "node_modules", "tests"]
 }