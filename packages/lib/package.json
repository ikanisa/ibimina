--- conflicted
+++ resolved
@@ -3,15 +3,9 @@
   "version": "0.0.0",
   "private": true,
   "type": "module",
-<<<<<<< HEAD
   "main": "./dist/index.cjs",
   "module": "./dist/index.mjs",
   "types": "./dist/index.d.ts",
-=======
-  "main": "dist/index.js",
-  "module": "dist/index.mjs",
-  "types": "src/index.ts",
->>>>>>> f645ef4d
   "scripts": {
     "build": "tsup src/index.ts --format cjs,esm --dts --out-extension cjs=.cjs --out-extension esm=.mjs",
     "clean": "rimraf dist",
