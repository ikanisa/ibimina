--- conflicted
+++ resolved
@@ -3,7 +3,6 @@
   "version": "0.0.0",
   "private": true,
   "type": "module",
-<<<<<<< HEAD
   "main": "dist/index.js",
   "module": "dist/index.mjs",
   "types": "src/index.ts",
@@ -18,16 +17,6 @@
     "build": "tsup src/index.ts --format cjs,esm",
     "clean": "rimraf dist",
     "lint": "echo 'TODO: add linting'",
-=======
-  "main": "./dist/cjs/index.js",
-  "module": "./dist/esm/index.js",
-  "types": "./dist/esm/index.d.ts",
-  "files": [
-    "dist"
-  ],
-  "scripts": {
-    "lint": "eslint --max-warnings=0 .",
->>>>>>> 5bdc340a
     "typecheck": "tsc -p tsconfig.json --noEmit",
     "test": "vitest run --config vitest.config.ts"
   },
