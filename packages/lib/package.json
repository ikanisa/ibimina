--- conflicted
+++ resolved
@@ -10,15 +10,7 @@
     "dist"
   ],
   "scripts": {
-<<<<<<< HEAD
     "lint": "eslint --config ../config/eslint.config.mjs --max-warnings=0 '{src,tests}/**/*.{ts,tsx}'",
-=======
-    "clean": "node -e \"require('fs').rmSync('dist', { recursive: true, force: true });\"",
-    "build": "pnpm run clean && pnpm run build:esm && pnpm run build:cjs",
-    "build:esm": "tsc -p tsconfig.build.esm.json",
-    "build:cjs": "tsc -p tsconfig.build.cjs.json && node ../../scripts/build/prepare-cjs.mjs dist/cjs",
-    "lint": "echo 'TODO: add linting'",
->>>>>>> 05616bb4
     "typecheck": "tsc -p tsconfig.json --noEmit",
     "test": "vitest run --config vitest.config.ts"
   },
