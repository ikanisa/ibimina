const VERSION = "20250314";
const STATIC_CACHE = `ibimina-static-${VERSION}`;
const NEXT_CACHE = `ibimina-next-${VERSION}`;
const RUNTIME_CACHE = `ibimina-runtime-${VERSION}`;
const AUTH_CACHE = `ibimina-auth-${VERSION}`;
const AUTH_SCOPE_CACHE = "ibimina-auth-scope";
const OFFLINE_URL = "/offline";
const BG_SYNC_TAG = "ibimina-offline-sync";

const PRECACHE_URLS = [
  OFFLINE_URL,
  "/manifest.json",
  "/icons/icon-192.png",
  "/icons/icon-512.png",
];

self.addEventListener("install", (event) => {
  event.waitUntil(
    caches
      .open(STATIC_CACHE)
      .then((cache) => cache.addAll(PRECACHE_URLS))
      .then(() => self.skipWaiting()),
  );
});

self.addEventListener("activate", (event) => {
  event.waitUntil(
    caches
      .keys()
      .then((keys) =>
        Promise.all(
          keys
            .filter((key) => ![STATIC_CACHE, NEXT_CACHE, RUNTIME_CACHE, AUTH_CACHE, AUTH_SCOPE_CACHE].includes(key))
            .map((key) => caches.delete(key)),
        ),
      )
      .then(() => self.clients.claim()),
  );
});

const staleWhileRevalidate = async (request, cacheName) => {
  const cache = await caches.open(cacheName);
  const cached = await cache.match(request);

  const fetchPromise = fetch(request)
    .then((response) => {
      if (response && response.status === 200) {
        cache.put(request, response.clone());
      }
      return response;
    })
    .catch(() => cached);

  return cached ?? fetchPromise;
};

const networkFirst = async (event) => {
  try {
    const response = await fetch(event.request);
    if (response && response.status === 200) {
      const cache = await caches.open(RUNTIME_CACHE);
      cache.put(event.request, response.clone());
    }
    return response;
  } catch {
    const cache = await caches.open(RUNTIME_CACHE);
    const cached = await cache.match(event.request);
    if (cached) {
      return cached;
    }
    const offline = await caches.match(OFFLINE_URL);
    return offline ?? Response.error();
  }
};

const textEncoder = new TextEncoder();

const hashString = async (value) => {
  const buffer = await crypto.subtle.digest("SHA-256", textEncoder.encode(value));
  return Array.from(new Uint8Array(buffer))
    .map((byte) => byte.toString(16).padStart(2, "0"))
    .join("");
};

<<<<<<< HEAD
const AUTH_SCOPE_KEY = new Request("/__auth-scope__");

let cachedAuthScope = "guest";

const restoreAuthScope = async () => {
  try {
    const cache = await caches.open(AUTH_SCOPE_CACHE);
    const stored = await cache.match(AUTH_SCOPE_KEY);
    if (stored) {
      const hash = await stored.text();
      if (hash) {
        cachedAuthScope = hash;
      }
    }
  } catch (error) {
    console.warn("service-worker.auth_scope.restore_failed", error);
  }
};

const initialAuthScopeRestore = restoreAuthScope();

let authScopeReady = initialAuthScopeRestore;

const persistAuthScope = (scope) => {
  const nextScope = scope || "guest";
  const persist = (async () => {
    await initialAuthScopeRestore.catch(() => {});
    cachedAuthScope = nextScope;
    try {
      const cache = await caches.open(AUTH_SCOPE_CACHE);
      if (!cachedAuthScope || cachedAuthScope === "guest") {
        await cache.delete(AUTH_SCOPE_KEY);
        return;
      }
      await cache.put(
        AUTH_SCOPE_KEY,
        new Response(cachedAuthScope, { headers: { "Content-Type": "text/plain" } }),
      );
    } catch (error) {
      console.warn("service-worker.auth_scope.persist_failed", error);
    }
  })();
  authScopeReady = persist;
  return persist;
};

const clearAuthCache = async () => {
  const cache = await caches.open(AUTH_CACHE);
  const requests = await cache.keys();
  await Promise.all(requests.map((request) => cache.delete(request)));
};

const getAuthScopedCacheKey = async (request) => {
  const authorizationHeader = request.headers.get("Authorization");

  if (authorizationHeader) {
    const hash = await hashString(authorizationHeader);
    return `${request.url}::${hash}`;
  }

  await authScopeReady.catch(() => {});
=======
const decodeCookieValue = (value) => {
  try {
    return decodeURIComponent(value);
  } catch {
    return value;
  }
};

const getAuthScopedCacheKey = async (request) => {
  const authorizationHeader = request.headers.get("Authorization");
  const cookieHeader = request.headers.get("Cookie") ?? "";

  const refreshTokenMatch = cookieHeader.match(/(?:^|;\s*)sb-refresh-token=([^;]+)/);
  const accessTokenMatch = cookieHeader.match(/(?:^|;\s*)sb-access-token=([^;]+)/);

  const credentialSource = refreshTokenMatch?.[1] ?? authorizationHeader ?? accessTokenMatch?.[1] ?? "guest";
  const credential = decodeCookieValue(credentialSource);
  const hash = await hashString(credential);
>>>>>>> a94ead69

  return `${request.url}::${cachedAuthScope}`;
};

const networkWithJsonCache = async (request) => {
  const cache = await caches.open(AUTH_CACHE);
  const cacheKey = await getAuthScopedCacheKey(request);
  try {
    const response = await fetch(request.clone());
    if (response && response.ok) {
      await cache.put(cacheKey, response.clone());
    }
    return response;
  } catch {
    const cached = await cache.match(cacheKey);
    if (cached) {
      return cached;
    }
    return new Response(JSON.stringify({ offline: true }), {
      status: 503,
      headers: { "Content-Type": "application/json" },
    });
  }
};

const broadcastMessage = async (data) => {
  const clients = await self.clients.matchAll({ includeUncontrolled: true, type: "window" });
  await Promise.all(clients.map((client) => client.postMessage(data)));
};

const registerBackgroundSync = async () => {
  if (!self.registration.sync) {
    return false;
  }
  try {
    await self.registration.sync.register(BG_SYNC_TAG);
    return true;
  } catch (error) {
    console.warn("service-worker.sync.register_failed", error);
    return false;
  }
};

self.addEventListener("fetch", (event) => {
  const { request } = event;
  if (request.method !== "GET") {
    return;
  }

  const url = new URL(request.url);

  if (url.origin !== self.location.origin) {
    return;
  }

  if (url.pathname.startsWith("/_next/static") || url.pathname.startsWith("/_next/image")) {
    event.respondWith(staleWhileRevalidate(request, NEXT_CACHE));
    return;
  }

  if (url.pathname.startsWith("/api")) {
    if (request.method === "GET" && request.headers.get("accept")?.includes("application/json")) {
      event.respondWith(networkWithJsonCache(request));
    }
    return;
  }

  if (request.mode === "navigate" || request.headers.get("accept")?.includes("text/html")) {
    event.respondWith(networkFirst(event));
    return;
  }

  event.respondWith(staleWhileRevalidate(request, RUNTIME_CACHE));
});

self.addEventListener("message", (event) => {
  const { data } = event;
  if (!data) {
    return;
  }

  if (data.type === "SKIP_WAITING") {
    self.skipWaiting();
    return;
  }

  if (data.type === "OFFLINE_QUEUE_REGISTER") {
    event.waitUntil(
      registerBackgroundSync().then((registered) => {
        if (!registered) {
          return broadcastMessage({ type: "OFFLINE_QUEUE_PROCESS", reason: "fallback" });
        }
        return undefined;
      }),
    );
    return;
  }

  if (data.type === "OFFLINE_QUEUE_UPDATED") {
    event.waitUntil(registerBackgroundSync());
    return;
  }

  if (data.type === "OFFLINE_QUEUE_PROCESS") {
    event.waitUntil(broadcastMessage({ type: "OFFLINE_QUEUE_PROCESS", reason: data.reason ?? "manual" }));
    return;
  }

  if (data.type === "AUTH_SCOPE_UPDATE" && typeof data.hash === "string") {
    event.waitUntil(persistAuthScope(data.hash));
    return;
  }

  if (data.type === "AUTH_CACHE_RESET") {
    event.waitUntil(Promise.all([clearAuthCache(), persistAuthScope("guest")]));
    return;
  }
});

self.addEventListener("sync", (event) => {
  if (event.tag === BG_SYNC_TAG) {
    event.waitUntil(broadcastMessage({ type: "OFFLINE_QUEUE_PROCESS", reason: "background-sync" }));
  }
});<|MERGE_RESOLUTION|>--- conflicted
+++ resolved
@@ -7,12 +7,7 @@
 const OFFLINE_URL = "/offline";
 const BG_SYNC_TAG = "ibimina-offline-sync";
 
-const PRECACHE_URLS = [
-  OFFLINE_URL,
-  "/manifest.json",
-  "/icons/icon-192.png",
-  "/icons/icon-512.png",
-];
+const PRECACHE_URLS = [OFFLINE_URL, "/manifest.json", "/icons/icon-192.png", "/icons/icon-512.png"];
 
 self.addEventListener("install", (event) => {
   event.waitUntil(
@@ -65,16 +60,14 @@
   } catch {
     const cache = await caches.open(RUNTIME_CACHE);
     const cached = await cache.match(event.request);
-    if (cached) {
-      return cached;
-    }
+    if (cached) return cached;
+
     const offline = await caches.match(OFFLINE_URL);
     return offline ?? Response.error();
   }
 };
 
 const textEncoder = new TextEncoder();
-
 const hashString = async (value) => {
   const buffer = await crypto.subtle.digest("SHA-256", textEncoder.encode(value));
   return Array.from(new Uint8Array(buffer))
@@ -82,9 +75,8 @@
     .join("");
 };
 
-<<<<<<< HEAD
+/** ---------- Auth-scope persistence (codex) + credential hashing (main) ---------- */
 const AUTH_SCOPE_KEY = new Request("/__auth-scope__");
-
 let cachedAuthScope = "guest";
 
 const restoreAuthScope = async () => {
@@ -93,17 +85,13 @@
     const stored = await cache.match(AUTH_SCOPE_KEY);
     if (stored) {
       const hash = await stored.text();
-      if (hash) {
-        cachedAuthScope = hash;
-      }
+      if (hash) cachedAuthScope = hash;
     }
   } catch (error) {
     console.warn("service-worker.auth_scope.restore_failed", error);
   }
 };
-
 const initialAuthScopeRestore = restoreAuthScope();
-
 let authScopeReady = initialAuthScopeRestore;
 
 const persistAuthScope = (scope) => {
@@ -117,10 +105,7 @@
         await cache.delete(AUTH_SCOPE_KEY);
         return;
       }
-      await cache.put(
-        AUTH_SCOPE_KEY,
-        new Response(cachedAuthScope, { headers: { "Content-Type": "text/plain" } }),
-      );
+      await cache.put(AUTH_SCOPE_KEY, new Response(cachedAuthScope, { headers: { "Content-Type": "text/plain" } }));
     } catch (error) {
       console.warn("service-worker.auth_scope.persist_failed", error);
     }
@@ -135,36 +120,39 @@
   await Promise.all(requests.map((request) => cache.delete(request)));
 };
 
+const decodeCookieValue = (value) => {
+  try {
+    return decodeURIComponent(value);
+  } catch {
+    return value;
+  }
+};
+
+/**
+ * Compute an auth-scoped cache key:
+ * 1) If Authorization header present -> hash it
+ * 2) Else if sb-refresh-token or sb-access-token cookie present -> hash it
+ * 3) Else fall back to persisted auth-scope (guest / last hash)
+ */
 const getAuthScopedCacheKey = async (request) => {
   const authorizationHeader = request.headers.get("Authorization");
-
   if (authorizationHeader) {
     const hash = await hashString(authorizationHeader);
     return `${request.url}::${hash}`;
   }
 
-  await authScopeReady.catch(() => {});
-=======
-const decodeCookieValue = (value) => {
-  try {
-    return decodeURIComponent(value);
-  } catch {
-    return value;
-  }
-};
-
-const getAuthScopedCacheKey = async (request) => {
-  const authorizationHeader = request.headers.get("Authorization");
   const cookieHeader = request.headers.get("Cookie") ?? "";
-
   const refreshTokenMatch = cookieHeader.match(/(?:^|;\s*)sb-refresh-token=([^;]+)/);
   const accessTokenMatch = cookieHeader.match(/(?:^|;\s*)sb-access-token=([^;]+)/);
-
-  const credentialSource = refreshTokenMatch?.[1] ?? authorizationHeader ?? accessTokenMatch?.[1] ?? "guest";
-  const credential = decodeCookieValue(credentialSource);
-  const hash = await hashString(credential);
->>>>>>> a94ead69
-
+  const credentialSource = refreshTokenMatch?.[1] ?? accessTokenMatch?.[1] ?? null;
+
+  if (credentialSource) {
+    const credential = decodeCookieValue(credentialSource);
+    const hash = await hashString(credential);
+    return `${request.url}::${hash}`;
+  }
+
+  await authScopeReady.catch(() => {});
   return `${request.url}::${cachedAuthScope}`;
 };
 
@@ -179,9 +167,8 @@
     return response;
   } catch {
     const cached = await cache.match(cacheKey);
-    if (cached) {
-      return cached;
-    }
+    if (cached) return cached;
+
     return new Response(JSON.stringify({ offline: true }), {
       status: 503,
       headers: { "Content-Type": "application/json" },
@@ -189,15 +176,14 @@
   }
 };
 
+/** ---------- Messaging & Background Sync ---------- */
 const broadcastMessage = async (data) => {
   const clients = await self.clients.matchAll({ includeUncontrolled: true, type: "window" });
   await Promise.all(clients.map((client) => client.postMessage(data)));
 };
 
 const registerBackgroundSync = async () => {
-  if (!self.registration.sync) {
-    return false;
-  }
+  if (!self.registration.sync) return false;
   try {
     await self.registration.sync.register(BG_SYNC_TAG);
     return true;
@@ -209,15 +195,10 @@
 
 self.addEventListener("fetch", (event) => {
   const { request } = event;
-  if (request.method !== "GET") {
-    return;
-  }
+  if (request.method !== "GET") return;
 
   const url = new URL(request.url);
-
-  if (url.origin !== self.location.origin) {
-    return;
-  }
+  if (url.origin !== self.location.origin) return;
 
   if (url.pathname.startsWith("/_next/static") || url.pathname.startsWith("/_next/image")) {
     event.respondWith(staleWhileRevalidate(request, NEXT_CACHE));
@@ -241,9 +222,7 @@
 
 self.addEventListener("message", (event) => {
   const { data } = event;
-  if (!data) {
-    return;
-  }
+  if (!data) return;
 
   if (data.type === "SKIP_WAITING") {
     self.skipWaiting();
@@ -256,7 +235,6 @@
         if (!registered) {
           return broadcastMessage({ type: "OFFLINE_QUEUE_PROCESS", reason: "fallback" });
         }
-        return undefined;
       }),
     );
     return;
@@ -272,6 +250,7 @@
     return;
   }
 
+  // From app: update persisted auth scope with a prepared hash (or null to clear)
   if (data.type === "AUTH_SCOPE_UPDATE" && typeof data.hash === "string") {
     event.waitUntil(persistAuthScope(data.hash));
     return;
