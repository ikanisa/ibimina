name: Node Quality Checks

on:
  push:
    branches:
      - main
  pull_request:
    types:
      - opened
      - synchronize
      - reopened

jobs:
  lint:
    name: Lint (${{ matrix.label }})
    runs-on: ubuntu-latest
    continue-on-error: ${{ matrix.allow_failure }}
    strategy:
      matrix:
        include:
          - label: Admin app
            filter: "@ibimina/admin"
            allow_failure: false
          - label: Client app
            filter: "@ibimina/client"
            allow_failure: true
    steps:
      - name: Checkout repository
        uses: actions/checkout@v4

      - name: Setup pnpm
        uses: pnpm/action-setup@v4
        with:
          version: 10.19.0
          run_install: false

      - name: Setup Node.js
        uses: actions/setup-node@v4
        with:
          node-version: "20"

      - name: Derive pnpm store path
        run: echo "PNPM_STORE_PATH=$(pnpm store path --silent)" >> $GITHUB_ENV

      - name: Restore pnpm cache
        uses: actions/cache@v4
        with:
          path: ${{ env.PNPM_STORE_PATH }}
          key: ${{ runner.os }}-pnpm-${{ hashFiles('pnpm-lock.yaml') }}
          restore-keys: |
            ${{ runner.os }}-pnpm-

      - name: Install dependencies
        run: pnpm install --frozen-lockfile

      - name: Run lint
        run: pnpm --filter ${{ matrix.filter }} run lint

  typecheck:
    name: Typecheck (@ibimina/admin)
    runs-on: ubuntu-latest
    steps:
      - name: Checkout repository
        uses: actions/checkout@v4

      - name: Setup pnpm
        uses: pnpm/action-setup@v4
        with:
          version: 10.19.0
          run_install: false

      - name: Setup Node.js
        uses: actions/setup-node@v4
        with:
          node-version: "20"

      - name: Derive pnpm store path
        run: echo "PNPM_STORE_PATH=$(pnpm store path --silent)" >> $GITHUB_ENV

      - name: Restore pnpm cache
        uses: actions/cache@v4
        with:
          path: ${{ env.PNPM_STORE_PATH }}
          key: ${{ runner.os }}-pnpm-${{ hashFiles('pnpm-lock.yaml') }}
          restore-keys: |
            ${{ runner.os }}-pnpm-

      - name: Install dependencies
        run: pnpm install --frozen-lockfile

      - name: Run typecheck
        run: pnpm --filter @ibimina/admin run typecheck

  build:
    name: Build (@ibimina/admin)
    needs: typecheck
    runs-on: ubuntu-latest
    env:
      NEXT_TELEMETRY_DISABLED: "1"
      CI: "true"
      NEXT_PUBLIC_SUPABASE_URL: "https://placeholder.supabase.co"
      NEXT_PUBLIC_SUPABASE_ANON_KEY: "placeholder-anon-key"
      SUPABASE_SERVICE_ROLE_KEY: "placeholder-service-role-key"
      BACKUP_PEPPER: "placeholder-backup-pepper-32-bytes-min"
      MFA_SESSION_SECRET: "placeholder-mfa-session-secret-32b"
      TRUSTED_COOKIE_SECRET: "placeholder-trusted-cookie-secret"
      HMAC_SHARED_SECRET: "placeholder-hmac-shared-secret-32"
      OPENAI_API_KEY: "placeholder-openai-api-key"
      KMS_DATA_KEY_BASE64: "MDEyMzQ1Njc4OUFCQ0RFRjAxMjM0NTY3ODlBQkNERUY="
    steps:
      - name: Checkout repository
        uses: actions/checkout@v4

      - name: Setup pnpm
        uses: pnpm/action-setup@v4
        with:
          version: 10.19.0
          run_install: false

      - name: Setup Node.js
        uses: actions/setup-node@v4
        with:
          node-version: "20"

      - name: Derive pnpm store path
        run: echo "PNPM_STORE_PATH=$(pnpm store path --silent)" >> $GITHUB_ENV

      - name: Restore pnpm cache
        uses: actions/cache@v4
        with:
          path: ${{ env.PNPM_STORE_PATH }}
          key: ${{ runner.os }}-pnpm-${{ hashFiles('pnpm-lock.yaml') }}
          restore-keys: |
            ${{ runner.os }}-pnpm-

      - name: Setup Supabase CLI
        uses: supabase/setup-cli@v1

      - name: Install dependencies
        run: pnpm install --frozen-lockfile

<<<<<<< HEAD
      - name: Run lint (excluding client)
        run: pnpm --filter '!@ibimina/client' run lint

      - name: Run client lint
        id: client_lint
        run: pnpm --filter @ibimina/client lint
        continue-on-error: true

      - name: Enforce client lint tracking policy
        if: steps.client_lint.outcome == 'failure'
        run: node scripts/verify-client-lint-tracking.mjs

      - name: Report client lint allowance
        if: steps.client_lint.outcome == 'failure'
        run: echo "::warning::@ibimina/client lint failed but is temporarily allowed because issues are tracked."
=======
      - name: Build admin app
        run: pnpm --filter @ibimina/admin run build
>>>>>>> 63adaa3f

  validate-supabase-types:
    name: Validate Supabase types
    needs: build
    runs-on: ubuntu-latest
    steps:
      - name: Checkout repository
        uses: actions/checkout@v4

      - name: Setup pnpm
        uses: pnpm/action-setup@v4
        with:
          version: 10.19.0
          run_install: false

      - name: Setup Node.js
        uses: actions/setup-node@v4
        with:
          node-version: "20"

      - name: Derive pnpm store path
        run: echo "PNPM_STORE_PATH=$(pnpm store path --silent)" >> $GITHUB_ENV

      - name: Restore pnpm cache
        uses: actions/cache@v4
        with:
          path: ${{ env.PNPM_STORE_PATH }}
          key: ${{ runner.os }}-pnpm-${{ hashFiles('pnpm-lock.yaml') }}
          restore-keys: |
            ${{ runner.os }}-pnpm-

      - name: Install dependencies
        run: pnpm install --frozen-lockfile

      - name: Setup Supabase CLI
        uses: supabase/setup-cli@v1

      - name: Validate generated Supabase types
        env:
          SUPABASE_ACCESS_TOKEN: ${{ secrets.SUPABASE_ACCESS_TOKEN }}
        run: scripts/check-supabase-types.sh<|MERGE_RESOLUTION|>--- conflicted
+++ resolved
@@ -139,7 +139,6 @@
       - name: Install dependencies
         run: pnpm install --frozen-lockfile
 
-<<<<<<< HEAD
       - name: Run lint (excluding client)
         run: pnpm --filter '!@ibimina/client' run lint
 
@@ -155,10 +154,6 @@
       - name: Report client lint allowance
         if: steps.client_lint.outcome == 'failure'
         run: echo "::warning::@ibimina/client lint failed but is temporarily allowed because issues are tracked."
-=======
-      - name: Build admin app
-        run: pnpm --filter @ibimina/admin run build
->>>>>>> 63adaa3f
 
   validate-supabase-types:
     name: Validate Supabase types
