import { createClient } from "https://esm.sh/@supabase/supabase-js@2";
import { encryptField, hashField, maskMsisdn, maskNationalId } from "../_shared/crypto.ts";
import { enforceRateLimit } from "../_shared/rate-limit.ts";
import { writeAuditLog } from "../_shared/audit.ts";
import { recordMetric } from "../_shared/metrics.ts";

const corsHeaders = {
  "Access-Control-Allow-Origin": "*",
  "Access-Control-Allow-Headers": "authorization, x-client-info, apikey, content-type",
};

interface MemberPayload {
  fullName: string;
  msisdn: string;
  nationalId?: string | null;
  memberCode?: string | null;
}

interface ImportRequest {
  ikiminaId: string;
  members: MemberPayload[];
}

const AUTHORIZED_ROLES = new Set(["SYSTEM_ADMIN", "SACCO_MANAGER", "SACCO_STAFF"]);

const normalizeMsisdn = (value: string) => {
  const digits = value.replace(/[^0-9+]/g, "");
  if (digits.startsWith("+")) {
    return digits;
  }
  if (digits.startsWith("2507")) {
    return `+${digits}`;
  }
  if (digits.startsWith("07")) {
    return `+250${digits.slice(2)}`;
  }
  return value;
};

Deno.serve(async (req) => {
  if (req.method === "OPTIONS") {
    return new Response(null, { headers: corsHeaders });
  }

  try {
    const supabaseUrl = Deno.env.get("SUPABASE_URL");
    const supabaseKey = Deno.env.get("SUPABASE_SERVICE_ROLE_KEY");

    if (!supabaseUrl || !supabaseKey) {
      throw new Error("Missing Supabase credentials");
    }

    const authHeader = req.headers.get("Authorization");
<<<<<<< HEAD

    if (!authHeader) {
      return new Response(JSON.stringify({ success: false, error: "Missing authorization" }), {
=======
    if (!authHeader || !authHeader.toLowerCase().startsWith("bearer ")) {
      return new Response(JSON.stringify({ success: false, error: "Missing authorization header" }), {
>>>>>>> 0bbd62bc
        headers: { ...corsHeaders, "Content-Type": "application/json" },
        status: 401,
      });
    }

<<<<<<< HEAD
    const supabase = createClient(supabaseUrl, supabaseKey);
    const userClient = createClient(supabaseUrl, supabaseKey, {
=======
    const serviceClient = createClient(supabaseUrl, supabaseKey, {
      auth: { persistSession: false, autoRefreshToken: false },
    });
    const userClient = createClient(supabaseUrl, supabaseKey, {
      auth: { persistSession: false, autoRefreshToken: false },
>>>>>>> 0bbd62bc
      global: { headers: { Authorization: authHeader } },
    });

    const payload = (await req.json()) as ImportRequest;

    if (!payload.ikiminaId || !payload.members?.length) {
      throw new Error("Ikimina ID and members are required");
    }

    const {
      data: { user },
      error: authError,
    } = await userClient.auth.getUser();

    if (authError || !user) {
      return new Response(JSON.stringify({ success: false, error: "Unauthorized" }), {
        headers: { ...corsHeaders, "Content-Type": "application/json" },
        status: 401,
      });
    }

<<<<<<< HEAD
    const { data: profile, error: profileError } = await supabase
      .from("users")
      .select("role, sacco_id")
      .eq("id", user.id)
      .maybeSingle();

    if (profileError || !profile) {
      console.error("Failed to load user profile", profileError);
=======
    const { data: requesterProfile, error: profileError } = await serviceClient
      .from("users")
      .select("id, role, sacco_id")
      .eq("id", user.id)
      .single();

    if (profileError || !requesterProfile || !AUTHORIZED_ROLES.has(requesterProfile.role)) {
>>>>>>> 0bbd62bc
      return new Response(JSON.stringify({ success: false, error: "Forbidden" }), {
        headers: { ...corsHeaders, "Content-Type": "application/json" },
        status: 403,
      });
    }

<<<<<<< HEAD
    const { data: ikimina, error: ikiminaError } = await supabase
      .from("ibimina")
      .select("id, sacco_id")
      .eq("id", payload.ikiminaId)
      .maybeSingle();

    if (ikiminaError) {
      console.error("Failed to load ikimina", ikiminaError);
      throw ikiminaError;
    }

    if (!ikimina) {
      return new Response(JSON.stringify({ success: false, error: "Ikimina not found" }), {
        headers: { ...corsHeaders, "Content-Type": "application/json" },
        status: 404,
      });
    }

    const isSystemAdmin = profile.role === "SYSTEM_ADMIN";
    const sharesSacco = Boolean(profile.sacco_id && profile.sacco_id === ikimina.sacco_id);

    if (!isSystemAdmin && !sharesSacco) {
=======
    const { data: ikimina, error: ikiminaError } = await serviceClient
      .from("ibimina")
      .select("id, sacco_id")
      .eq("id", payload.ikiminaId)
      .single();

    if (ikiminaError || !ikimina) {
      throw ikiminaError ?? new Error("Ikimina not found");
    }

    const isSystemAdmin = requesterProfile.role === "SYSTEM_ADMIN";
    const isSameSacco = Boolean(
      requesterProfile.sacco_id && requesterProfile.sacco_id === ikimina.sacco_id,
    );
    const hasSaccoPrivileges = requesterProfile.role === "SACCO_MANAGER" || requesterProfile.role === "SACCO_STAFF";

    if (!isSystemAdmin && !(isSameSacco && hasSaccoPrivileges)) {
>>>>>>> 0bbd62bc
      return new Response(JSON.stringify({ success: false, error: "Forbidden" }), {
        headers: { ...corsHeaders, "Content-Type": "application/json" },
        status: 403,
      });
    }

<<<<<<< HEAD
    const allowed = await enforceRateLimit(supabase, `members:${payload.ikiminaId}`, {
=======
    const allowed = await enforceRateLimit(serviceClient, `members:${payload.ikiminaId}`, {
>>>>>>> 0bbd62bc
      maxHits: Math.max(payload.members.length, 10),
    });

    if (!allowed) {
      return new Response(JSON.stringify({ success: false, error: "Rate limit exceeded" }), {
        headers: { ...corsHeaders, "Content-Type": "application/json" },
        status: 429,
      });
    }

    const records: Record<string, unknown>[] = [];

    for (const member of payload.members) {
      const msisdn = normalizeMsisdn(member.msisdn);
      const encryptedMsisdn = await encryptField(msisdn);
      const msisdnHash = await hashField(msisdn);
      const maskedMsisdn = maskMsisdn(msisdn);

      const nationalId = member.nationalId?.trim() || null;
      const encryptedNid = await encryptField(nationalId ?? null);
      const nidHash = await hashField(nationalId ?? null);
      const maskedNid = maskNationalId(nationalId ?? null);

      records.push({
        ikimina_id: payload.ikiminaId,
        full_name: member.fullName,
        member_code: member.memberCode ?? null,
        status: "ACTIVE",
        msisdn: maskedMsisdn,
        msisdn_encrypted: encryptedMsisdn,
        msisdn_hash: msisdnHash,
        msisdn_masked: maskedMsisdn,
        national_id_encrypted: encryptedNid,
        national_id_hash: nidHash,
        national_id_masked: maskedNid,
      });
    }

    const { error } = await serviceClient.from("ikimina_members").insert(records);

    if (error) {
      throw error;
    }

<<<<<<< HEAD
    await writeAuditLog(supabase, {
=======
    await writeAuditLog(serviceClient, {
>>>>>>> 0bbd62bc
      actorId: user.id,
      action: "MEMBER_IMPORT",
      entity: "IKIMINA",
      entityId: payload.ikiminaId,
      diff: { imported: records.length },
    });

    await recordMetric(serviceClient, "members_imported", records.length, {
      ikiminaId: payload.ikiminaId,
    });

    return new Response(
      JSON.stringify({ success: true, inserted: records.length }),
      { headers: { ...corsHeaders, "Content-Type": "application/json" } },
    );
  } catch (error) {
    console.error("secure-import-members error", error);
    const message = error instanceof Error ? error.message : "Unknown error";
    return new Response(JSON.stringify({ success: false, error: message }), {
      headers: { ...corsHeaders, "Content-Type": "application/json" },
      status: 400,
    });
  }
});<|MERGE_RESOLUTION|>--- conflicted
+++ resolved
@@ -25,15 +25,9 @@
 
 const normalizeMsisdn = (value: string) => {
   const digits = value.replace(/[^0-9+]/g, "");
-  if (digits.startsWith("+")) {
-    return digits;
-  }
-  if (digits.startsWith("2507")) {
-    return `+${digits}`;
-  }
-  if (digits.startsWith("07")) {
-    return `+250${digits.slice(2)}`;
-  }
+  if (digits.startsWith("+")) return digits;
+  if (digits.startsWith("2507")) return `+${digits}`;
+  if (digits.startsWith("07")) return `+250${digits.slice(2)}`;
   return value;
 };
 
@@ -45,49 +39,35 @@
   try {
     const supabaseUrl = Deno.env.get("SUPABASE_URL");
     const supabaseKey = Deno.env.get("SUPABASE_SERVICE_ROLE_KEY");
-
-    if (!supabaseUrl || !supabaseKey) {
-      throw new Error("Missing Supabase credentials");
-    }
+    if (!supabaseUrl || !supabaseKey) throw new Error("Missing Supabase credentials");
 
     const authHeader = req.headers.get("Authorization");
-<<<<<<< HEAD
-
-    if (!authHeader) {
-      return new Response(JSON.stringify({ success: false, error: "Missing authorization" }), {
-=======
     if (!authHeader || !authHeader.toLowerCase().startsWith("bearer ")) {
       return new Response(JSON.stringify({ success: false, error: "Missing authorization header" }), {
->>>>>>> 0bbd62bc
         headers: { ...corsHeaders, "Content-Type": "application/json" },
         status: 401,
       });
     }
 
-<<<<<<< HEAD
-    const supabase = createClient(supabaseUrl, supabaseKey);
-    const userClient = createClient(supabaseUrl, supabaseKey, {
-=======
+    // Service client (for privileged reads/writes) and user-scoped client (to read current user)
     const serviceClient = createClient(supabaseUrl, supabaseKey, {
       auth: { persistSession: false, autoRefreshToken: false },
     });
     const userClient = createClient(supabaseUrl, supabaseKey, {
       auth: { persistSession: false, autoRefreshToken: false },
->>>>>>> 0bbd62bc
       global: { headers: { Authorization: authHeader } },
     });
 
     const payload = (await req.json()) as ImportRequest;
-
     if (!payload.ikiminaId || !payload.members?.length) {
       throw new Error("Ikimina ID and members are required");
     }
 
+    // Who is calling?
     const {
       data: { user },
       error: authError,
     } = await userClient.auth.getUser();
-
     if (authError || !user) {
       return new Response(JSON.stringify({ success: false, error: "Unauthorized" }), {
         headers: { ...corsHeaders, "Content-Type": "application/json" },
@@ -95,16 +75,7 @@
       });
     }
 
-<<<<<<< HEAD
-    const { data: profile, error: profileError } = await supabase
-      .from("users")
-      .select("role, sacco_id")
-      .eq("id", user.id)
-      .maybeSingle();
-
-    if (profileError || !profile) {
-      console.error("Failed to load user profile", profileError);
-=======
+    // Load requester profile and enforce role
     const { data: requesterProfile, error: profileError } = await serviceClient
       .from("users")
       .select("id, role, sacco_id")
@@ -112,37 +83,13 @@
       .single();
 
     if (profileError || !requesterProfile || !AUTHORIZED_ROLES.has(requesterProfile.role)) {
->>>>>>> 0bbd62bc
       return new Response(JSON.stringify({ success: false, error: "Forbidden" }), {
         headers: { ...corsHeaders, "Content-Type": "application/json" },
         status: 403,
       });
     }
 
-<<<<<<< HEAD
-    const { data: ikimina, error: ikiminaError } = await supabase
-      .from("ibimina")
-      .select("id, sacco_id")
-      .eq("id", payload.ikiminaId)
-      .maybeSingle();
-
-    if (ikiminaError) {
-      console.error("Failed to load ikimina", ikiminaError);
-      throw ikiminaError;
-    }
-
-    if (!ikimina) {
-      return new Response(JSON.stringify({ success: false, error: "Ikimina not found" }), {
-        headers: { ...corsHeaders, "Content-Type": "application/json" },
-        status: 404,
-      });
-    }
-
-    const isSystemAdmin = profile.role === "SYSTEM_ADMIN";
-    const sharesSacco = Boolean(profile.sacco_id && profile.sacco_id === ikimina.sacco_id);
-
-    if (!isSystemAdmin && !sharesSacco) {
-=======
+    // Target ikimina and sacco alignment
     const { data: ikimina, error: ikiminaError } = await serviceClient
       .from("ibimina")
       .select("id, sacco_id")
@@ -150,31 +97,29 @@
       .single();
 
     if (ikiminaError || !ikimina) {
-      throw ikiminaError ?? new Error("Ikimina not found");
+      return new Response(JSON.stringify({ success: false, error: "Ikimina not found" }), {
+        headers: { ...corsHeaders, "Content-Type": "application/json" },
+        status: 404,
+      });
     }
 
     const isSystemAdmin = requesterProfile.role === "SYSTEM_ADMIN";
-    const isSameSacco = Boolean(
-      requesterProfile.sacco_id && requesterProfile.sacco_id === ikimina.sacco_id,
-    );
-    const hasSaccoPrivileges = requesterProfile.role === "SACCO_MANAGER" || requesterProfile.role === "SACCO_STAFF";
+    const isSameSacco =
+      Boolean(requesterProfile.sacco_id) && requesterProfile.sacco_id === ikimina.sacco_id;
+    const hasSaccoPrivileges =
+      requesterProfile.role === "SACCO_MANAGER" || requesterProfile.role === "SACCO_STAFF";
 
     if (!isSystemAdmin && !(isSameSacco && hasSaccoPrivileges)) {
->>>>>>> 0bbd62bc
       return new Response(JSON.stringify({ success: false, error: "Forbidden" }), {
         headers: { ...corsHeaders, "Content-Type": "application/json" },
         status: 403,
       });
     }
 
-<<<<<<< HEAD
-    const allowed = await enforceRateLimit(supabase, `members:${payload.ikiminaId}`, {
-=======
+    // Rate limit keyed to ikimina
     const allowed = await enforceRateLimit(serviceClient, `members:${payload.ikiminaId}`, {
->>>>>>> 0bbd62bc
       maxHits: Math.max(payload.members.length, 10),
     });
-
     if (!allowed) {
       return new Response(JSON.stringify({ success: false, error: "Rate limit exceeded" }), {
         headers: { ...corsHeaders, "Content-Type": "application/json" },
@@ -182,8 +127,8 @@
       });
     }
 
+    // Prepare rows
     const records: Record<string, unknown>[] = [];
-
     for (const member of payload.members) {
       const msisdn = normalizeMsisdn(member.msisdn);
       const encryptedMsisdn = await encryptField(msisdn);
@@ -200,6 +145,7 @@
         full_name: member.fullName,
         member_code: member.memberCode ?? null,
         status: "ACTIVE",
+        // store masked display + encrypted + hash
         msisdn: maskedMsisdn,
         msisdn_encrypted: encryptedMsisdn,
         msisdn_hash: msisdnHash,
@@ -210,17 +156,10 @@
       });
     }
 
-    const { error } = await serviceClient.from("ikimina_members").insert(records);
+    const { error: insertError } = await serviceClient.from("ikimina_members").insert(records);
+    if (insertError) throw insertError;
 
-    if (error) {
-      throw error;
-    }
-
-<<<<<<< HEAD
-    await writeAuditLog(supabase, {
-=======
     await writeAuditLog(serviceClient, {
->>>>>>> 0bbd62bc
       actorId: user.id,
       action: "MEMBER_IMPORT",
       entity: "IKIMINA",
@@ -232,10 +171,9 @@
       ikiminaId: payload.ikiminaId,
     });
 
-    return new Response(
-      JSON.stringify({ success: true, inserted: records.length }),
-      { headers: { ...corsHeaders, "Content-Type": "application/json" } },
-    );
+    return new Response(JSON.stringify({ success: true, inserted: records.length }), {
+      headers: { ...corsHeaders, "Content-Type": "application/json" },
+    });
   } catch (error) {
     console.error("secure-import-members error", error);
     const message = error instanceof Error ? error.message : "Unknown error";
