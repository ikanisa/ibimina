--- conflicted
+++ resolved
@@ -155,7 +155,6 @@
       console.warn("org_memberships upsert attempt failed", e);
     }
 
-<<<<<<< HEAD
     // Mark account as requiring password reset on first login
     if (created.user) {
       await serviceClient.auth.admin.updateUserById(created.user.id, {
@@ -214,18 +213,6 @@
       entity_id: created.user.id,
       diff: auditDiff,
     });
-=======
-    await serviceClient
-      .schema("app")
-      .from("audit_logs")
-      .insert({
-        actor: requester.id,
-        action: "INVITE_USER",
-        entity: "users",
-        entity_id: created.user.id,
-        diff: { email, role, sacco_id: saccoId },
-      });
->>>>>>> 87194f23
 
     return new Response(
       JSON.stringify({
