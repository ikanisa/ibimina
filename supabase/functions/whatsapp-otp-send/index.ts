--- conflicted
+++ resolved
@@ -11,13 +11,8 @@
  * - Audit logging
  */
 
-<<<<<<< HEAD
 import { createServiceClient, requireEnv } from "../_shared/mod.ts";
 import { enforceRateLimit } from "../_shared/rate-limit.ts";
-=======
-import { createServiceClient, getForwardedIp, requireEnv } from "../_shared/mod.ts";
-import { enforceIpRateLimit, enforceRateLimit } from "../_shared/rate-limit.ts";
->>>>>>> eee99f8d
 import { writeAuditLog } from "../_shared/audit.ts";
 import * as bcrypt from "https://deno.land/x/bcrypt@v0.4.1/mod.ts";
 
