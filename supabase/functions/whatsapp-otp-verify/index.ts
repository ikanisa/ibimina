/**
 * WhatsApp OTP Verify Edge Function
 *
 * Verifies OTP codes and creates/authenticates member accounts
 *
 * Security features:
 * - Max 3 attempts per OTP
 * - Automatic OTP consumption after successful verification
 * - Rate limiting on verification attempts
 * - Audit logging
 * - Automatic user creation if not exists
 */

import { createServiceClient, getForwardedIp, requireEnv } from "../_shared/mod.ts";
import { enforceIpRateLimit, enforceRateLimit } from "../_shared/rate-limit.ts";
import { writeAuditLog } from "../_shared/audit.ts";
import * as bcrypt from "https://deno.land/x/bcrypt@v0.4.1/mod.ts";
import { signAuthJwt, type AuthJwtClaims } from "../../../apps/platform-api/src/lib/jwt.ts";

const corsHeaders = {
  "access-control-allow-origin": "*",
  "access-control-allow-headers": "authorization, x-client-info, apikey, content-type",
};

interface VerifyOTPRequest {
  phone_number: string;
  code: string;
  device_id?: string;
  device_fingerprint?: string;
  device_fingerprint_hash?: string;
  user_agent?: string;
  user_agent_hash?: string;
}

interface VerifyOTPResponse {
<<<<<<< HEAD
  ok: boolean;
  error?: string;
=======
  success: boolean;
  message: string;
  session?: {
    access_token: string;
    refresh_token: string;
    expires_in?: number;
    token_type?: string;
    auth_token?: string;
    auth_token_expires_at?: string;
    user: {
      id: string;
      phone: string;
    };
  };
>>>>>>> eee99f8d
  attempts_remaining?: number;
  token?: string;
  user?: {
    id: string;
    phone: string;
    is_new: boolean;
  };
}

/**
 * Normalize phone number to E.164 format
 */
function normalizePhoneNumber(phone: string): string {
  const cleaned = phone.trim();
  if (cleaned.startsWith("+250")) return cleaned;
  if (cleaned.startsWith("250")) return `+${cleaned}`;
  if (cleaned.startsWith("0")) return `+250${cleaned.slice(1)}`;
  return cleaned;
}

const SESSION_TTL_SEC = parseInt(Deno.env.get("OTP_SESSION_TTL_SEC") ?? "3600", 10);

const encoder = new TextEncoder();

export const base64UrlEncode = (input: Uint8Array): string => {
  let binary = "";
  input.forEach((byte) => {
    binary += String.fromCharCode(byte);
  });
  const base64 = btoa(binary);
  return base64.replace(/\+/g, "-").replace(/\//g, "_").replace(/=+$/g, "");
};

export const signJwt = async (
  payload: Record<string, unknown>,
  secret: string,
  expiresInSeconds: number
): Promise<string> => {
  const header = { alg: "HS256", typ: "JWT" };
  const now = Math.floor(Date.now() / 1000);
  const body = { ...payload, iat: now, exp: now + expiresInSeconds };

  const headerBytes = encoder.encode(JSON.stringify(header));
  const payloadBytes = encoder.encode(JSON.stringify(body));

  const base = `${base64UrlEncode(headerBytes)}.${base64UrlEncode(payloadBytes)}`;
  const key = await crypto.subtle.importKey(
    "raw",
    encoder.encode(secret),
    { name: "HMAC", hash: "SHA-256" },
    false,
    ["sign"]
  );
  const signature = await crypto.subtle.sign("HMAC", key, encoder.encode(base));
  const signatureSegment = base64UrlEncode(new Uint8Array(signature));
  return `${base}.${signatureSegment}`;
};

export const handler = async (req: Request): Promise<Response> => {
  // Handle CORS preflight
  if (req.method === "OPTIONS") {
    return new Response(null, { headers: corsHeaders });
  }

  try {
    // Parse request body
    const body: VerifyOTPRequest = await req.json();
    const { phone_number, code } = body;
    const deviceId = typeof body.device_id === "string" ? body.device_id : null;
    const deviceFingerprint =
      typeof body.device_fingerprint === "string"
        ? body.device_fingerprint
        : typeof body.device_fingerprint_hash === "string"
          ? body.device_fingerprint_hash
          : null;
    const explicitUserAgent = typeof body.user_agent === "string" ? body.user_agent : null;
    const userAgent = explicitUserAgent ?? req.headers.get("user-agent") ?? null;
    const userAgentHash = typeof body.user_agent_hash === "string" ? body.user_agent_hash : null;

    const baseMetadata: Record<string, unknown> = {};
    if (userAgentHash) {
      baseMetadata.user_agent_hash = userAgentHash;
    }

    if (!phone_number || !code) {
      return new Response(
        JSON.stringify({
          ok: false,
          error: "Phone number and code are required",
        } satisfies VerifyOTPResponse),
        {
          status: 400,
          headers: { ...corsHeaders, "content-type": "application/json" },
        }
      );
    }

    // Normalize phone number
    const normalizedPhone = normalizePhoneNumber(phone_number);

    // Create Supabase client
    const supabase = createServiceClient();
    const clientIp = getForwardedIp(req.headers);

    const recordEvent = async (
      eventType:
        | "verify_success"
        | "verify_invalid"
        | "verify_throttled"
        | "verify_expired"
        | "verify_max_attempts",
      attemptsRemaining?: number | null,
      metadata?: Record<string, unknown>
    ) => {
      const metadataPayload = { ...baseMetadata };
      if (metadata) {
        Object.assign(metadataPayload, metadata);
      }
      const finalMetadata = Object.keys(metadataPayload).length > 0 ? metadataPayload : null;

      const { error: eventError } = await supabase.rpc("record_whatsapp_otp_event", {
        phone_number: normalizedPhone,
        event_type: eventType,
        attempts_remaining: attemptsRemaining ?? null,
        ip_address: clientIp,
        device_fingerprint: deviceFingerprint,
        device_id: deviceId,
        user_agent: userAgent,
        metadata: finalMetadata,
      });

      if (eventError) {
        console.error("whatsapp_otp.event_log_failed", {
          error: eventError,
          eventType,
          phone: normalizedPhone,
        });
      }
    };

    // Rate limiting: max 30 verification attempts per IP per hour
    const ipRateLimitOk = await enforceIpRateLimit(supabase, clientIp, "whatsapp_otp_verify", {
      maxHits: 30,
      windowSeconds: 3600,
    });

    if (!ipRateLimitOk) {
      await recordEvent("verify_throttled", null, { reason: "ip_rate_limit" });
      await writeAuditLog(supabase, {
        actorId: null,
        action: "whatsapp_otp.verify.ip_rate_limited",
        entity: "whatsapp_otp",
        entityId: normalizedPhone,
        diff: {
          phone: normalizedPhone,
          ip: clientIp,
          device_id: deviceId,
          device_fingerprint: deviceFingerprint,
        },
      });

      return new Response(
        JSON.stringify({
          success: false,
          message: "Too many verification attempts. Please try again later.",
        } satisfies VerifyOTPResponse),
        {
          status: 429,
          headers: { ...corsHeaders, "content-type": "application/json" },
        }
      );
    }

    // Rate limiting: max 10 verification attempts per phone per hour
    const rateLimitOk = await enforceRateLimit(supabase, `whatsapp_verify:${normalizedPhone}`, {
      maxHits: 10,
      windowSeconds: 3600,
    });

    if (!rateLimitOk) {
      await recordEvent("verify_throttled", null, { reason: "phone_rate_limit" });
      await writeAuditLog(supabase, {
        actorId: null,
        action: "whatsapp_otp.verify.phone_rate_limited",
        entity: "whatsapp_otp",
        entityId: normalizedPhone,
        diff: {
          phone: normalizedPhone,
          ip: clientIp,
          device_id: deviceId,
          device_fingerprint: deviceFingerprint,
        },
      });

      return new Response(
        JSON.stringify({
          ok: false,
          error: "Too many verification attempts. Please try again later.",
        } satisfies VerifyOTPResponse),
        {
          status: 429,
          headers: { ...corsHeaders, "content-type": "application/json" },
        }
      );
    }

    // Get the most recent unconsumed OTP for this phone number
    const { data: otpRecord, error: otpError } = await supabase
      .schema("app")
      .from("whatsapp_otp_codes")
      .select("*")
      .eq("phone_number", normalizedPhone)
      .is("consumed_at", null)
      .order("created_at", { ascending: false })
      .limit(1)
      .maybeSingle();

    if (otpError || !otpRecord) {
      const eventMetadata: Record<string, unknown> = {
        reason: otpError ? "lookup_error" : "no_active_code",
      };

      if (otpError) {
        eventMetadata.error = {
          message: otpError.message,
          code: otpError.code,
          details: otpError.details,
        };
      }

      await recordEvent("verify_invalid", null, eventMetadata);
      await writeAuditLog(supabase, {
        actorId: null,
        action: "whatsapp_otp.verify.no_active_code",
        entity: "whatsapp_otp",
        entityId: normalizedPhone,
        diff: {
          phone: normalizedPhone,
          ip: clientIp,
          device_id: deviceId,
          device_fingerprint: deviceFingerprint,
          error: otpError ? otpError.message : null,
        },
      });

      return new Response(
        JSON.stringify({
          ok: false,
          error: "No active OTP found. Please request a new code.",
        } satisfies VerifyOTPResponse),
        {
          status: 404,
          headers: { ...corsHeaders, "content-type": "application/json" },
        }
      );
    }

    // Check if OTP is expired
    if (new Date(otpRecord.expires_at) < new Date()) {
      await recordEvent("verify_expired");
      await writeAuditLog(supabase, {
        actorId: null,
        action: "whatsapp_otp.verify.expired",
        entity: "whatsapp_otp",
        entityId: normalizedPhone,
        diff: {
          phone: normalizedPhone,
          ip: clientIp,
          device_id: deviceId,
          device_fingerprint: deviceFingerprint,
        },
      });

      return new Response(
        JSON.stringify({
          ok: false,
          error: "OTP has expired. Please request a new code.",
        } satisfies VerifyOTPResponse),
        {
          status: 401,
          headers: { ...corsHeaders, "content-type": "application/json" },
        }
      );
    }

    // Check max attempts (3)
    if (otpRecord.attempts >= 3) {
      await recordEvent("verify_max_attempts", 0, { attempts: otpRecord.attempts });
      await writeAuditLog(supabase, {
        actorId: null,
        action: "whatsapp_otp.verify.max_attempts",
        entity: "whatsapp_otp",
        entityId: normalizedPhone,
        diff: {
          phone: normalizedPhone,
          ip: clientIp,
          device_id: deviceId,
          device_fingerprint: deviceFingerprint,
          attempts: otpRecord.attempts,
        },
      });

      // Mark OTP as consumed (invalid)
      await supabase
        .schema("app")
        .from("whatsapp_otp_codes")
        .update({ consumed_at: new Date().toISOString() })
        .eq("id", otpRecord.id);

      return new Response(
        JSON.stringify({
          ok: false,
          error: "Maximum verification attempts exceeded. Please request a new code.",
          attempts_remaining: 0,
        } satisfies VerifyOTPResponse),
        {
          status: 401,
          headers: { ...corsHeaders, "content-type": "application/json" },
        }
      );
    }

    // Verify OTP code
    const isValid = await bcrypt.compare(code, otpRecord.code_hash);

    // Increment attempts
    await supabase
      .schema("app")
      .from("whatsapp_otp_codes")
      .update({ attempts: otpRecord.attempts + 1 })
      .eq("id", otpRecord.id);

    if (!isValid) {
      const attemptsRemaining = 3 - (otpRecord.attempts + 1);

      await recordEvent("verify_invalid", attemptsRemaining, {
        attempts_remaining: attemptsRemaining,
        attempts: otpRecord.attempts + 1,
      });
      await writeAuditLog(supabase, {
        actorId: null,
        action: "whatsapp_otp.verify.invalid_code",
        entity: "whatsapp_otp",
        entityId: normalizedPhone,
        diff: {
          phone: normalizedPhone,
          ip: clientIp,
          device_id: deviceId,
          device_fingerprint: deviceFingerprint,
          attempts_remaining: attemptsRemaining,
        },
      });

      return new Response(
        JSON.stringify({
          ok: false,
          error: `Invalid OTP code. ${attemptsRemaining} attempt(s) remaining.`,
          attempts_remaining: attemptsRemaining,
        } satisfies VerifyOTPResponse),
        {
          status: 401,
          headers: { ...corsHeaders, "content-type": "application/json" },
        }
      );
    }

    // OTP is valid - mark as consumed
    await supabase
      .schema("app")
      .from("whatsapp_otp_codes")
      .update({ consumed_at: new Date().toISOString() })
      .eq("id", otpRecord.id);

    // Check if user exists with this phone number
    let userId: string;
    let isNewUser = false;

    const { data: existingProfile } = await supabase
      .from("members_app_profiles")
      .select("user_id")
      .eq("whatsapp_msisdn", normalizedPhone)
      .maybeSingle();

    if (existingProfile) {
      userId = existingProfile.user_id;

      // Update verification status and last login
      await supabase
        .from("members_app_profiles")
        .update({
          whatsapp_verified: true,
          whatsapp_verified_at: new Date().toISOString(),
          last_login_at: new Date().toISOString(),
        })
        .eq("user_id", userId);
    } else {
      // Create new user account
      const { data: newUser, error: userError } = await supabase.auth.admin.createUser({
        phone: normalizedPhone,
        phone_confirm: true,
        app_metadata: { role: "member" },
      });

      if (userError || !newUser.user) {
        console.error("whatsapp_otp.user_creation_failed", { error: userError });
        return new Response(
          JSON.stringify({
            ok: false,
            error: "Failed to create user account",
          } satisfies VerifyOTPResponse),
          {
            status: 500,
            headers: { ...corsHeaders, "content-type": "application/json" },
          }
        );
      }

      userId = newUser.user.id;
      isNewUser = true;

      // Create member profile
      await supabase.from("members_app_profiles").insert({
        user_id: userId,
        whatsapp_msisdn: normalizedPhone,
        momo_msisdn: normalizedPhone, // Default to same number
        whatsapp_verified: true,
        whatsapp_verified_at: new Date().toISOString(),
        last_login_at: new Date().toISOString(),
      });
    }

    const jwtSecret = requireEnv("JWT_SECRET");
    const token = await signJwt(
      {
        sub: userId,
        phone: normalizedPhone,
        role: "member",
      },
      jwtSecret,
      SESSION_TTL_SEC
    );

    const issuedAt = Math.floor(Date.now() / 1000);
    const authTokenExpiresAt = issuedAt + 60 * 60;
    const tokenClaims: AuthJwtClaims = {
      sub: userId,
      auth: "member",
      exp: authTokenExpiresAt,
      phone: normalizedPhone,
      factor: "whatsapp",
    };

    if (deviceId) {
      tokenClaims.device_id = deviceId;
    }

    if (deviceFingerprint) {
      tokenClaims.device_fingerprint = deviceFingerprint;
    }

    const authToken = await signAuthJwt(tokenClaims);

    await recordEvent("verify_success", null, {
      user_id: userId,
      is_new_user: isNewUser,
    });

    await writeAuditLog(supabase, {
      actorId: userId,
      action: isNewUser ? "whatsapp_otp.verify.new_user" : "whatsapp_otp.verify.success",
      entity: "whatsapp_otp",
<<<<<<< HEAD
      entity_id: normalizedPhone,
      metadata: { phone: normalizedPhone, user_id: userId, is_new_user: isNewUser },
=======
      entityId: normalizedPhone,
      diff: {
        phone: normalizedPhone,
        user_id: userId,
        ip: clientIp,
        device_id: deviceId,
        device_fingerprint: deviceFingerprint,
        new_user: isNewUser,
      },
>>>>>>> eee99f8d
    });

    return new Response(
      JSON.stringify({
<<<<<<< HEAD
        ok: true,
        token,
        user: {
          id: userId,
          phone: normalizedPhone,
          is_new: isNewUser,
=======
        success: true,
        message: "OTP verified successfully",
        session: {
          access_token: exchangedSession.accessToken,
          refresh_token: exchangedSession.refreshToken,
          expires_in: exchangedSession.expiresIn ?? undefined,
          token_type: exchangedSession.tokenType ?? undefined,
          auth_token: authToken,
          auth_token_expires_at: new Date(authTokenExpiresAt * 1000).toISOString(),
          user: {
            id: userId,
            phone: normalizedPhone,
          },
>>>>>>> eee99f8d
        },
      } satisfies VerifyOTPResponse),
      {
        status: 200,
        headers: { ...corsHeaders, "content-type": "application/json" },
      }
    );
  } catch (error) {
    console.error("whatsapp_otp.verify_unexpected_error", { error });
    return new Response(
      JSON.stringify({
        ok: false,
        error: "An unexpected error occurred",
      } satisfies VerifyOTPResponse),
      {
        status: 500,
        headers: { ...corsHeaders, "content-type": "application/json" },
      }
    );
  }
};

if (import.meta.main) {
  Deno.serve(handler);
}<|MERGE_RESOLUTION|>--- conflicted
+++ resolved
@@ -33,25 +33,8 @@
 }
 
 interface VerifyOTPResponse {
-<<<<<<< HEAD
   ok: boolean;
   error?: string;
-=======
-  success: boolean;
-  message: string;
-  session?: {
-    access_token: string;
-    refresh_token: string;
-    expires_in?: number;
-    token_type?: string;
-    auth_token?: string;
-    auth_token_expires_at?: string;
-    user: {
-      id: string;
-      phone: string;
-    };
-  };
->>>>>>> eee99f8d
   attempts_remaining?: number;
   token?: string;
   user?: {
@@ -523,46 +506,18 @@
       actorId: userId,
       action: isNewUser ? "whatsapp_otp.verify.new_user" : "whatsapp_otp.verify.success",
       entity: "whatsapp_otp",
-<<<<<<< HEAD
       entity_id: normalizedPhone,
       metadata: { phone: normalizedPhone, user_id: userId, is_new_user: isNewUser },
-=======
-      entityId: normalizedPhone,
-      diff: {
-        phone: normalizedPhone,
-        user_id: userId,
-        ip: clientIp,
-        device_id: deviceId,
-        device_fingerprint: deviceFingerprint,
-        new_user: isNewUser,
-      },
->>>>>>> eee99f8d
     });
 
     return new Response(
       JSON.stringify({
-<<<<<<< HEAD
         ok: true,
         token,
         user: {
           id: userId,
           phone: normalizedPhone,
           is_new: isNewUser,
-=======
-        success: true,
-        message: "OTP verified successfully",
-        session: {
-          access_token: exchangedSession.accessToken,
-          refresh_token: exchangedSession.refreshToken,
-          expires_in: exchangedSession.expiresIn ?? undefined,
-          token_type: exchangedSession.tokenType ?? undefined,
-          auth_token: authToken,
-          auth_token_expires_at: new Date(authTokenExpiresAt * 1000).toISOString(),
-          user: {
-            id: userId,
-            phone: normalizedPhone,
-          },
->>>>>>> eee99f8d
         },
       } satisfies VerifyOTPResponse),
       {
