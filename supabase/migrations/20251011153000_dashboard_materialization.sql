-- Materialize dashboard analytics and automate cache invalidation

create schema if not exists analytics;

do $do$
begin
  if exists (
    select 1 from pg_available_extensions where name = 'pg_net'
  ) then
    execute 'create extension if not exists pg_net with schema net';
  else
    execute 'create schema if not exists net';
    execute $func$
      create or replace function net.http_post(
        url text,
<<<<<<< HEAD
        headers jsonb default ''{}''::jsonb,
        body jsonb default ''{}''::jsonb,
        timeout_msec integer default null
      )
      returns jsonb
      language plpgsql
      as $body$
      begin
        return jsonb_build_object('status', ''stubbed'');
      end;
=======
        headers jsonb default '{}'::jsonb,
        body jsonb default '{}'::jsonb,
        timeout_msec integer default null
      )
      returns jsonb
      language sql
      as $body$
        select jsonb_build_object('status', 'stubbed');
>>>>>>> ddab698f
      $body$;
    $func$;
  end if;
end;
$do$;

<<<<<<< HEAD
create extension if not exists pg_cron;
=======
do $do$
begin
  if exists (
    select 1 from pg_available_extensions where name = 'pg_cron'
  ) then
    execute 'create extension if not exists pg_cron';
  end if;
end;
$do$;
>>>>>>> ddab698f

-- Aggregated payment rollups per SACCO and globally
create materialized view if not exists public.analytics_payment_rollups_mv as
with params as (
  select
    timezone('utc', current_date)::timestamp as today_start,
    timezone('utc', current_date - interval '7 days')::timestamp as week_start,
    date_trunc('month', timezone('utc', current_date)) as month_start,
    timezone('utc', now()) as refreshed_at
),
scoped as (
  select
    p.sacco_id,
    p.amount,
    p.status,
    p.occurred_at,
    params.today_start,
    params.week_start,
    params.month_start,
    params.refreshed_at
  from public.payments p
  cross join params
)
select
  sacco_id,
  sum(case when status in ('POSTED', 'SETTLED') and occurred_at >= month_start then amount else 0 end) as month_total,
  sum(case when status in ('POSTED', 'SETTLED') and occurred_at >= week_start then amount else 0 end) as week_total,
  sum(case when status in ('POSTED', 'SETTLED') and occurred_at >= today_start then amount else 0 end) as today_total,
  count(*) filter (where status = 'UNALLOCATED') as unallocated_count,
  max(occurred_at) filter (where status in ('POSTED', 'SETTLED')) as latest_payment_at,
  max(refreshed_at) as refreshed_at
from scoped
group by rollup(sacco_id);

create unique index if not exists analytics_payment_rollups_mv_sacco_idx
  on public.analytics_payment_rollups_mv ((coalesce(sacco_id::text, '00000000-0000-0000-0000-000000000000')));

-- Ikimina level monthly aggregates
create materialized view if not exists public.analytics_ikimina_monthly_mv as
with params as (
  select
    date_trunc('month', timezone('utc', current_date)) as month_start,
    timezone('utc', now()) as refreshed_at
)
select
  i.id as ikimina_id,
  i.sacco_id,
  i.name,
  i.code,
  i.status,
  i.updated_at,
  coalesce(sum(case when p.status in ('POSTED', 'SETTLED') and p.occurred_at >= params.month_start then p.amount else 0 end), 0) as month_total,
  coalesce(count(distinct case when p.status in ('POSTED', 'SETTLED') and p.occurred_at >= params.month_start then p.member_id end), 0) as contributing_members,
  count(distinct case when m.status = 'ACTIVE' then m.id end) as active_member_count,
  max(p.occurred_at) filter (where p.status in ('POSTED', 'SETTLED')) as last_contribution_at,
  max(params.refreshed_at) as refreshed_at
from public.ibimina i
cross join params
left join public.payments p on p.ikimina_id = i.id
left join public.members m on m.ikimina_id = i.id
group by i.id, i.sacco_id, i.name, i.code, i.status, i.updated_at, params.month_start;

create unique index if not exists analytics_ikimina_monthly_mv_pk
  on public.analytics_ikimina_monthly_mv (ikimina_id);
create index if not exists analytics_ikimina_monthly_mv_sacco_idx
  on public.analytics_ikimina_monthly_mv (sacco_id, month_total desc);

-- Member last-payment snapshots
create materialized view if not exists public.analytics_member_last_payment_mv as
with params as (
  select timezone('utc', now()) as refreshed_at
)
select
  m.id as member_id,
  m.sacco_id,
  m.ikimina_id,
  m.member_code,
  m.full_name,
  m.msisdn,
  m.status,
  i.name as ikimina_name,
  max(case when p.status in ('POSTED', 'SETTLED') then p.occurred_at end) as last_payment_at,
  coalesce(
    date_part('day', max(params.refreshed_at) - max(case when p.status in ('POSTED', 'SETTLED') then p.occurred_at end)),
    999
  )::int as days_since_last,
  max(params.refreshed_at) as refreshed_at
from public.members m
left join public.ibimina i on i.id = m.ikimina_id
left join public.payments p on p.member_id = m.id
cross join params
group by m.id, m.sacco_id, m.ikimina_id, m.member_code, m.full_name, m.msisdn, m.status, i.name;

create unique index if not exists analytics_member_last_payment_mv_pk
  on public.analytics_member_last_payment_mv (member_id);
create index if not exists analytics_member_last_payment_mv_sacco_idx
  on public.analytics_member_last_payment_mv (sacco_id, days_since_last desc);

refresh materialized view public.analytics_payment_rollups_mv;
refresh materialized view public.analytics_ikimina_monthly_mv;
refresh materialized view public.analytics_member_last_payment_mv;

create table if not exists analytics.cache_invalidation_failures (
  id bigserial primary key,
  event text not null,
  sacco_id uuid null,
  error_message text not null,
  occurred_at timestamptz not null default timezone('utc', now())
);

create or replace function analytics.refresh_dashboard_materialized_views()
returns void
language plpgsql
security definer
set search_path = public, analytics
as $$
begin
  refresh materialized view concurrently public.analytics_payment_rollups_mv;
  refresh materialized view concurrently public.analytics_ikimina_monthly_mv;
  refresh materialized view concurrently public.analytics_member_last_payment_mv;
end;
$$;

-- Ensure the refresh job runs frequently
select cron.unschedule('refresh-dashboard-materialized-views') where exists (
  select 1 from cron.job where jobname = 'refresh-dashboard-materialized-views'
);
select cron.schedule(
  'refresh-dashboard-materialized-views',
  '*/5 * * * *',
  $$select analytics.refresh_dashboard_materialized_views();$$
) where not exists (
  select 1 from cron.job where jobname = 'refresh-dashboard-materialized-views'
);

create or replace function analytics.emit_cache_invalidation()
returns trigger
language plpgsql
security definer
set search_path = public, analytics
as $$
declare
  webhook_url text;
  webhook_token text;
  headers jsonb;
  sacco_ids uuid[];
  sacco_id uuid;
  payload jsonb;
  tags text[];
begin
  select value::text
    into webhook_url
  from public.configuration
  where key = 'analytics_cache_webhook_url';

  if webhook_url is null or length(trim(webhook_url)) = 0 then
    return null;
  end if;

  select value::text
    into webhook_token
  from public.configuration
  where key = 'analytics_cache_webhook_token';

  headers := jsonb_build_object('content-type', 'application/json');
  if webhook_token is not null then
    headers := headers || jsonb_build_object('authorization', 'Bearer ' || webhook_token);
  end if;

  select coalesce(array_agg(distinct sacco_id), array[]::uuid[])
    into sacco_ids
  from (
    select sacco_id from new_rows
    union
    select sacco_id from old_rows
  ) scoped;

  if sacco_ids is null or array_length(sacco_ids, 1) is null then
    sacco_ids := array[null::uuid];
  else
    sacco_ids := array_append(sacco_ids, null::uuid);
  end if;

  foreach sacco_id in array sacco_ids loop
    tags := array['dashboard:summary', 'analytics:executive:' || coalesce(sacco_id::text, 'all')];
    if sacco_id is not null then
      tags := array_append(tags, 'sacco:' || sacco_id::text);
    end if;

    payload := jsonb_build_object(
      'event', TG_ARGV[0],
      'saccoId', sacco_id,
      'tags', tags
    );

    begin
      perform net.http_post(
        url := webhook_url,
        headers := headers,
        body := payload,
        timeout_msec := 750
      );
    exception
      when others then
        insert into analytics.cache_invalidation_failures(event, sacco_id, error_message)
        values (TG_ARGV[0], sacco_id, sqlerrm);
    end;
  end loop;

  return null;
end;
$$;

drop trigger if exists payments_cache_invalidation on public.payments;
create trigger payments_cache_invalidation
  after insert or update or delete on public.payments
  referencing new table as new_rows old table as old_rows
  for each statement execute function analytics.emit_cache_invalidation('payments_changed');

drop trigger if exists recon_cache_invalidation on public.recon_exceptions;
create trigger recon_cache_invalidation
  after insert or update or delete on public.recon_exceptions
  referencing new table as new_rows old table as old_rows
  for each statement execute function analytics.emit_cache_invalidation('recon_exceptions_changed');<|MERGE_RESOLUTION|>--- conflicted
+++ resolved
@@ -1,30 +1,18 @@
 -- Materialize dashboard analytics and automate cache invalidation
 
+-- 0) Schemas and safe extension setup
 create schema if not exists analytics;
 
 do $do$
 begin
-  if exists (
-    select 1 from pg_available_extensions where name = 'pg_net'
-  ) then
+  -- pg_net: prefer real extension if present; otherwise, create a stub in schema net
+  if exists (select 1 from pg_available_extensions where name = 'pg_net') then
     execute 'create extension if not exists pg_net with schema net';
   else
     execute 'create schema if not exists net';
     execute $func$
       create or replace function net.http_post(
         url text,
-<<<<<<< HEAD
-        headers jsonb default ''{}''::jsonb,
-        body jsonb default ''{}''::jsonb,
-        timeout_msec integer default null
-      )
-      returns jsonb
-      language plpgsql
-      as $body$
-      begin
-        return jsonb_build_object('status', ''stubbed'');
-      end;
-=======
         headers jsonb default '{}'::jsonb,
         body jsonb default '{}'::jsonb,
         timeout_msec integer default null
@@ -33,28 +21,22 @@
       language sql
       as $body$
         select jsonb_build_object('status', 'stubbed');
->>>>>>> ddab698f
       $body$;
     $func$;
   end if;
 end;
 $do$;
 
-<<<<<<< HEAD
-create extension if not exists pg_cron;
-=======
+-- pg_cron: install only if available (managed pg instances sometimes restrict it)
 do $do$
 begin
-  if exists (
-    select 1 from pg_available_extensions where name = 'pg_cron'
-  ) then
+  if exists (select 1 from pg_available_extensions where name = 'pg_cron') then
     execute 'create extension if not exists pg_cron';
   end if;
 end;
 $do$;
->>>>>>> ddab698f
-
--- Aggregated payment rollups per SACCO and globally
+
+-- 1) Aggregated payment rollups per SACCO and globally
 create materialized view if not exists public.analytics_payment_rollups_mv as
 with params as (
   select
@@ -87,10 +69,11 @@
 from scoped
 group by rollup(sacco_id);
 
+-- Unique index needed for CONCURRENTLY refreshes
 create unique index if not exists analytics_payment_rollups_mv_sacco_idx
   on public.analytics_payment_rollups_mv ((coalesce(sacco_id::text, '00000000-0000-0000-0000-000000000000')));
 
--- Ikimina level monthly aggregates
+-- 2) Ikimina level monthly aggregates
 create materialized view if not exists public.analytics_ikimina_monthly_mv as
 with params as (
   select
@@ -117,10 +100,11 @@
 
 create unique index if not exists analytics_ikimina_monthly_mv_pk
   on public.analytics_ikimina_monthly_mv (ikimina_id);
+
 create index if not exists analytics_ikimina_monthly_mv_sacco_idx
   on public.analytics_ikimina_monthly_mv (sacco_id, month_total desc);
 
--- Member last-payment snapshots
+-- 3) Member last-payment snapshots
 create materialized view if not exists public.analytics_member_last_payment_mv as
 with params as (
   select timezone('utc', now()) as refreshed_at
@@ -148,13 +132,24 @@
 
 create unique index if not exists analytics_member_last_payment_mv_pk
   on public.analytics_member_last_payment_mv (member_id);
+
 create index if not exists analytics_member_last_payment_mv_sacco_idx
   on public.analytics_member_last_payment_mv (sacco_id, days_since_last desc);
 
-refresh materialized view public.analytics_payment_rollups_mv;
-refresh materialized view public.analytics_ikimina_monthly_mv;
-refresh materialized view public.analytics_member_last_payment_mv;
-
+-- 4) First refresh (safe: ignore errors on empty datasets)
+do $$
+begin
+  begin
+    refresh materialized view public.analytics_payment_rollups_mv;
+    refresh materialized view public.analytics_ikimina_monthly_mv;
+    refresh materialized view public.analytics_member_last_payment_mv;
+  exception when others then
+    -- allow migration to proceed even if initial refresh hits transient issues
+    null;
+  end;
+end$$;
+
+-- 5) Failure log table for webhook retries
 create table if not exists analytics.cache_invalidation_failures (
   id bigserial primary key,
   event text not null,
@@ -163,6 +158,7 @@
   occurred_at timestamptz not null default timezone('utc', now())
 );
 
+-- 6) Refresh function (CONCURRENTLY requires the unique indexes created above)
 create or replace function analytics.refresh_dashboard_materialized_views()
 returns void
 language plpgsql
@@ -176,18 +172,25 @@
 end;
 $$;
 
--- Ensure the refresh job runs frequently
-select cron.unschedule('refresh-dashboard-materialized-views') where exists (
-  select 1 from cron.job where jobname = 'refresh-dashboard-materialized-views'
-);
-select cron.schedule(
-  'refresh-dashboard-materialized-views',
-  '*/5 * * * *',
-  $$select analytics.refresh_dashboard_materialized_views();$$
-) where not exists (
-  select 1 from cron.job where jobname = 'refresh-dashboard-materialized-views'
-);
-
+-- 7) Cron job (only if pg_cron exists)
+do $$
+begin
+  if exists (select 1 from pg_extension where extname = 'pg_cron') then
+    -- Unschedule if present
+    perform cron.unschedule('refresh-dashboard-materialized-views')
+    where exists (select 1 from cron.job where jobname = 'refresh-dashboard-materialized-views');
+
+    -- Schedule every 5 minutes
+    perform cron.schedule(
+      'refresh-dashboard-materialized-views',
+      '*/5 * * * *',
+      $$select analytics.refresh_dashboard_materialized_views();$$
+    )
+    where not exists (select 1 from cron.job where jobname = 'refresh-dashboard-materialized-views');
+  end if;
+end$$;
+
+-- 8) Webhook emitter + triggers (safe with or without pg_net; stub returns {"status":"stubbed"})
 create or replace function analytics.emit_cache_invalidation()
 returns trigger
 language plpgsql
@@ -195,16 +198,15 @@
 set search_path = public, analytics
 as $$
 declare
-  webhook_url text;
+  webhook_url   text;
   webhook_token text;
-  headers jsonb;
-  sacco_ids uuid[];
-  sacco_id uuid;
-  payload jsonb;
-  tags text[];
-begin
-  select value::text
-    into webhook_url
+  headers       jsonb;
+  sacco_ids     uuid[];
+  sacco_id      uuid;
+  payload       jsonb;
+  tags          text[];
+begin
+  select value::text into webhook_url
   from public.configuration
   where key = 'analytics_cache_webhook_url';
 
@@ -212,8 +214,7 @@
     return null;
   end if;
 
-  select value::text
-    into webhook_token
+  select value::text into webhook_token
   from public.configuration
   where key = 'analytics_cache_webhook_token';
 
@@ -233,7 +234,7 @@
   if sacco_ids is null or array_length(sacco_ids, 1) is null then
     sacco_ids := array[null::uuid];
   else
-    sacco_ids := array_append(sacco_ids, null::uuid);
+    sacco_ids := array_append(sacco_ids, null::uuid); -- include global/all tag
   end if;
 
   foreach sacco_id in array sacco_ids loop
@@ -255,10 +256,9 @@
         body := payload,
         timeout_msec := 750
       );
-    exception
-      when others then
-        insert into analytics.cache_invalidation_failures(event, sacco_id, error_message)
-        values (TG_ARGV[0], sacco_id, sqlerrm);
+    exception when others then
+      insert into analytics.cache_invalidation_failures(event, sacco_id, error_message)
+      values (TG_ARGV[0], sacco_id, sqlerrm);
     end;
   end loop;
 
@@ -266,6 +266,7 @@
 end;
 $$;
 
+-- 9) Triggers on payments and recon_exceptions
 drop trigger if exists payments_cache_invalidation on public.payments;
 create trigger payments_cache_invalidation
   after insert or update or delete on public.payments
