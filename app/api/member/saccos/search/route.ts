import { NextResponse } from "next/server";
import { createSupabaseAdminClient } from "@/lib/supabase/admin";
import type { Database } from "@/lib/supabase/types";

export async function GET(request: Request) {
  const { searchParams } = new URL(request.url);
  const q = searchParams.get("q")?.trim() ?? "";

  if (q.length < 2) {
    return NextResponse.json({ results: [] });
  }

  const supabase = createSupabaseAdminClient();
  const rpcArgs: Database["public"]["Functions"]["search_saccos"]["Args"] = {
    query: q,
    limit_count: 10,
  };

<<<<<<< HEAD
  const { data, error } = await supabase.rpc("search_saccos", rpcArgs);
=======
  const { data, error } = await supabase.rpc("search_saccos", rpcArgs as never);
>>>>>>> ddab698f

  if (error) {
    console.error("Failed to search SACCOs", error);
    return NextResponse.json({ results: [] }, { status: 500 });
  }

  const rows = (data ?? []) as Database["public"]["Functions"]["search_saccos"]["Returns"];

  const results = rows.map((row) => ({
    id: row.id,
    name: row.name,
    district: row.district,
    sector_code: row.sector,
  }));

  return NextResponse.json({ results });
}<|MERGE_RESOLUTION|>--- conflicted
+++ resolved
@@ -1,26 +1,23 @@
-import { NextResponse } from "next/server";
+import { NextResponse, NextRequest } from "next/server";
 import { createSupabaseAdminClient } from "@/lib/supabase/admin";
 import type { Database } from "@/lib/supabase/types";
 
-export async function GET(request: Request) {
+export async function GET(request: NextRequest | Request) {
   const { searchParams } = new URL(request.url);
-  const q = searchParams.get("q")?.trim() ?? "";
+  const q = (searchParams.get("q") ?? "").trim();
 
   if (q.length < 2) {
     return NextResponse.json({ results: [] });
   }
 
   const supabase = createSupabaseAdminClient();
+
   const rpcArgs: Database["public"]["Functions"]["search_saccos"]["Args"] = {
     query: q,
     limit_count: 10,
   };
 
-<<<<<<< HEAD
   const { data, error } = await supabase.rpc("search_saccos", rpcArgs);
-=======
-  const { data, error } = await supabase.rpc("search_saccos", rpcArgs as never);
->>>>>>> ddab698f
 
   if (error) {
     console.error("Failed to search SACCOs", error);
