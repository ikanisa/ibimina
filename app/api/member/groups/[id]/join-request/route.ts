import { NextResponse } from "next/server";
import { z } from "zod";
import { createSupabaseServerClient } from "@/lib/supabase/server";
import type { Database } from "@/lib/supabase/types";

const bodySchema = z.object({
  saccoId: z.string().uuid("Invalid SACCO"),
});

interface RouteContext {
  params: { id: string };
}

export async function POST(request: Request, { params }: RouteContext) {
  const supabase = await createSupabaseServerClient();
  const {
    data: { user },
    error: authError,
  } = await supabase.auth.getUser();

  if (authError) {
    console.error("Auth error", authError);
    return NextResponse.json({ error: "Auth error" }, { status: 500 });
  }

  if (!user) {
    return NextResponse.json({ error: "Unauthorized" }, { status: 401 });
  }

  const json = await request.json();
  const parsed = bodySchema.safeParse(json);
  if (!parsed.success) {
    return NextResponse.json({ error: parsed.error.flatten() }, { status: 400 });
  }

  const groupId = params.id;
  const saccoId = parsed.data.saccoId;

  const { data: group, error: groupError } = await supabase
    .from("ibimina")
    .select("sacco_id")
    .eq("id", groupId)
    .maybeSingle();

  if (groupError) {
    console.error("Failed to load group", groupError);
    return NextResponse.json({ error: "Unable to create request" }, { status: 500 });
  }

  const groupRow = (group ?? null) as Pick<Database["public"]["Tables"]["ibimina"]["Row"], "sacco_id"> | null;

  if (!groupRow || groupRow.sacco_id !== saccoId) {
    return NextResponse.json({ error: "Group mismatch" }, { status: 400 });
  }

  const { data: membership } = await supabase
    .from("user_saccos")
    .select("user_id")
    .eq("user_id", user.id)
    .eq("sacco_id", saccoId)
    .maybeSingle();

  if (!membership) {
    return NextResponse.json({ error: "SACCO not linked" }, { status: 400 });
  }

  const { data: existing } = await supabase
    .from("join_requests")
    .select("id, status")
    .eq("user_id", user.id)
    .eq("group_id", groupId)
    .maybeSingle();

  const existingRow = (existing ?? null) as Pick<Database["public"]["Tables"]["join_requests"]["Row"], "id" | "status"> | null;

  if (existingRow) {
    return NextResponse.json({ ok: true, status: existingRow.status });
  }

  const insertPayload: Database["public"]["Tables"]["join_requests"]["Insert"] = {
    user_id: user.id,
    group_id: groupId,
    sacco_id: saccoId,
  };

<<<<<<< HEAD
  const { error } = await supabase.from("join_requests").insert(insertPayload);
=======
  const { error } = await supabase.from("join_requests").insert(insertPayload as never);
>>>>>>> ddab698f

  if (error) {
    console.error("Failed to create join request", error);
    return NextResponse.json({ error: "Unable to create request" }, { status: 500 });
  }

  return NextResponse.json({ ok: true, status: "pending" });
}<|MERGE_RESOLUTION|>--- conflicted
+++ resolved
@@ -1,4 +1,4 @@
-import { NextResponse } from "next/server";
+import { NextResponse, NextRequest } from "next/server";
 import { z } from "zod";
 import { createSupabaseServerClient } from "@/lib/supabase/server";
 import type { Database } from "@/lib/supabase/types";
@@ -11,8 +11,9 @@
   params: { id: string };
 }
 
-export async function POST(request: Request, { params }: RouteContext) {
+export async function POST(request: NextRequest | Request, { params }: RouteContext) {
   const supabase = await createSupabaseServerClient();
+
   const {
     data: { user },
     error: authError,
@@ -27,7 +28,13 @@
     return NextResponse.json({ error: "Unauthorized" }, { status: 401 });
   }
 
-  const json = await request.json();
+  let json: unknown;
+  try {
+    json = await request.json();
+  } catch {
+    return NextResponse.json({ error: "Invalid JSON body" }, { status: 400 });
+  }
+
   const parsed = bodySchema.safeParse(json);
   if (!parsed.success) {
     return NextResponse.json({ error: parsed.error.flatten() }, { status: 400 });
@@ -36,7 +43,11 @@
   const groupId = params.id;
   const saccoId = parsed.data.saccoId;
 
-  const { data: group, error: groupError } = await supabase
+  // Load group and verify sacco match
+  const {
+    data: group,
+    error: groupError,
+  } = await supabase
     .from("ibimina")
     .select("sacco_id")
     .eq("id", groupId)
@@ -47,12 +58,11 @@
     return NextResponse.json({ error: "Unable to create request" }, { status: 500 });
   }
 
-  const groupRow = (group ?? null) as Pick<Database["public"]["Tables"]["ibimina"]["Row"], "sacco_id"> | null;
-
-  if (!groupRow || groupRow.sacco_id !== saccoId) {
+  if (!group || group.sacco_id !== saccoId) {
     return NextResponse.json({ error: "Group mismatch" }, { status: 400 });
   }
 
+  // Ensure the user is linked to the SACCO
   const { data: membership } = await supabase
     .from("user_saccos")
     .select("user_id")
@@ -64,6 +74,7 @@
     return NextResponse.json({ error: "SACCO not linked" }, { status: 400 });
   }
 
+  // If a request already exists, return its status
   const { data: existing } = await supabase
     .from("join_requests")
     .select("id, status")
@@ -71,23 +82,18 @@
     .eq("group_id", groupId)
     .maybeSingle();
 
-  const existingRow = (existing ?? null) as Pick<Database["public"]["Tables"]["join_requests"]["Row"], "id" | "status"> | null;
-
-  if (existingRow) {
-    return NextResponse.json({ ok: true, status: existingRow.status });
+  if (existing) {
+    return NextResponse.json({ ok: true, status: existing.status });
   }
 
+  // Create new join request
   const insertPayload: Database["public"]["Tables"]["join_requests"]["Insert"] = {
     user_id: user.id,
     group_id: groupId,
     sacco_id: saccoId,
   };
 
-<<<<<<< HEAD
   const { error } = await supabase.from("join_requests").insert(insertPayload);
-=======
-  const { error } = await supabase.from("join_requests").insert(insertPayload as never);
->>>>>>> ddab698f
 
   if (error) {
     console.error("Failed to create join request", error);
