--- conflicted
+++ resolved
@@ -7,11 +7,7 @@
 export function GET() {
   return NextResponse.json({
     status: "ok",
-<<<<<<< HEAD
-    buildId: env.NEXT_PUBLIC_BUILD_ID ?? env.APP_COMMIT_SHA ?? "local-dev",
-=======
     buildId: env.NEXT_PUBLIC_BUILD_ID ?? env.GIT_COMMIT_SHA ?? "local-dev",
->>>>>>> 0ea20fd9
     region: env.APP_REGION ?? null,
     environment: env.APP_ENV,
     timestamp: new Date().toISOString(),
