"use client";

import { useCallback, useEffect, useMemo, useState, type ReactNode } from "react";
import { startAuthentication } from "@simplewebauthn/browser";
<<<<<<< HEAD
import type { PublicKeyCredentialRequestOptionsJSON } from "@simplewebauthn/types";
import { Fingerprint, KeyRound, MailCheck, MessageCircle, ShieldCheck } from "lucide-react";
import { SegmentedControl } from "@/components/ui/segmented-control";
import { Button } from "@/components/ui/button";

const WHATSAPP_MFA_ENABLED =
  (process.env.NEXT_PUBLIC_WHATSAPP_MFA ?? "").toLowerCase() === "true" ||
  process.env.NEXT_PUBLIC_WHATSAPP_MFA === "1";

type FactorsResponse = {
  preferred: string;
  enrolled: {
    passkey: boolean;
    totp: boolean;
    email: boolean;
    whatsapp: boolean;
    backup: boolean;
  };
};

type PasskeyInitiate = {
  factor: "passkey";
  options: PublicKeyCredentialRequestOptionsJSON;
  stateToken: string;
};

type InitiateResponse =
  | PasskeyInitiate
  | { ok: true; factor: string }
  | { channel: "email" | "whatsapp"; sent: boolean; expiresAt?: string; error?: string };

type VerifyResponse = { ok: boolean; factor: string; usedBackup?: boolean; error?: string };

const factorLabels: Record<string, string> = {
=======
import type { AuthenticationResponseJSON } from "@simplewebauthn/types";
import {
  initiateAuthxFactor,
  listAuthxFactors,
  verifyAuthxFactor,
  type AuthxFactor,
  type AuthxFactorsSummary,
} from "@/lib/auth/client";
import {
  Fingerprint,
  KeyRound,
  MailCheck,
  MessageCircle,
  ShieldCheck,
} from "lucide-react";
import { SegmentedControl } from "@/components/ui/segmented-control";
import { Button } from "@/components/ui/button";

const factorLabels: Record<AuthxFactor, string> = {
>>>>>>> 0ea20fd9
  passkey: "Passkey / Biometrics",
  totp: "Authenticator App",
  email: "Email Code",
  whatsapp: "WhatsApp Code",
  backup: "Backup Code",
};

const factorDescriptions: Record<AuthxFactor, string> = {
  passkey: "Use device biometrics or security keys.",
  totp: "Enter the 6-digit code from your authenticator.",
  email: "Receive a one-time code in your inbox.",
  whatsapp: "Send a WhatsApp push to your registered number.",
  backup: "Fallback single-use code for emergencies.",
};

const factorIcons: Record<AuthxFactor, ReactNode> = {
  passkey: <Fingerprint className="h-4 w-4" aria-hidden />,
  totp: <KeyRound className="h-4 w-4" aria-hidden />,
  email: <MailCheck className="h-4 w-4" aria-hidden />,
  whatsapp: <MessageCircle className="h-4 w-4" aria-hidden />,
  backup: <ShieldCheck className="h-4 w-4" aria-hidden />,
};

export default function SmartMFA() {
  const [summary, setSummary] = useState<AuthxFactorsSummary | null>(null);
  const [factor, setFactor] = useState<AuthxFactor | null>(null);
  const [token, setToken] = useState("");
  const [message, setMessage] = useState<string | null>(null);
  const [error, setError] = useState<string | null>(null);
  const [trustDevice, setTrustDevice] = useState(true);
  const [loadingAction, setLoadingAction] = useState<"initiate" | "verify" | null>(null);
  const [loadingFactors, setLoadingFactors] = useState(true);
  const [otpExpiresAt, setOtpExpiresAt] = useState<string | null>(null);

  useEffect(() => {
    let active = true;

    const load = async () => {
      setLoadingFactors(true);
      try {
        const details = await listAuthxFactors();
        if (!active) return;
        setSummary(details);
        setFactor(details.preferred);
      } catch (err) {
        console.error(err);
        if (!active) return;
        setError("Unable to load factors");
      } finally {
        if (active) {
          setLoadingFactors(false);
        }
      }
    };

    void load();

    return () => {
      active = false;
    };
  }, []);

  const availableFactors = useMemo(() => {
<<<<<<< HEAD
    if (!factors) return [];
    return Object.entries(factors.enrolled)
      .filter(([key, enrolled]) => {
        if (!enrolled) {
          return false;
        }
        if (!WHATSAPP_MFA_ENABLED && key === "whatsapp") {
          return false;
        }
        return true;
      })
=======
    if (!summary) return [] as AuthxFactor[];
    return (Object.entries(summary.enrolled) as [AuthxFactor, boolean][])
      .filter(([, enrolled]) => enrolled)
>>>>>>> 0ea20fd9
      .map(([key]) => key);
  }, [summary]);

  const factorOptions = useMemo(() => {
    return availableFactors.map((key) => ({
      value: key,
      label: factorLabels[key],
      description: factorDescriptions[key],
      icon: factorIcons[key],
    }));
  }, [availableFactors]);

  const initiate = useCallback(async () => {
    if (!factor) return;
    setError(null);
    setMessage(null);
    setOtpExpiresAt(null);
    setLoadingAction("initiate");

    try {
      if (factor === "passkey") {
        const initiation = await initiateAuthxFactor("passkey", { rememberDevice: trustDevice });

        if (initiation.status !== "passkey") {
          const message =
            initiation.status === "error" && initiation.message
              ? initiation.message
              : "Unable to start passkey verification";
          setError(message);
          return;
        }

        let assertion: AuthenticationResponseJSON;
        try {
          assertion = await startAuthentication({ optionsJSON: initiation.options });
        } catch (cause) {
          console.error(cause);
          setError("Passkey challenge was cancelled");
          return;
        }

        setLoadingAction("verify");

        const verification = await verifyAuthxFactor({
          factor: "passkey",
          passkeyPayload: {
            response: assertion,
            stateToken: initiation.stateToken,
          },
          trustDevice,
        });

        if (verification.status === "error") {
          setError(verification.message ?? "Verification failed");
          return;
        }

        setMessage("Passkey verified. MFA challenge satisfied.");
        return;
      }

      const initiation = await initiateAuthxFactor(factor, { rememberDevice: trustDevice });

      if (initiation.status === "error") {
        setError(initiation.message ?? "Failed to initiate factor");
        return;
      }

      if (initiation.status === "otp") {
        setOtpExpiresAt(initiation.expiresAt ?? null);
        const channel = initiation.factor === "email" ? "Email" : "WhatsApp";
        setMessage(
          `Code sent via ${channel}. ${
            initiation.expiresAt
              ? `Expires ${new Date(initiation.expiresAt).toLocaleString()}.`
              : "Expires soon."
          }`,
        );
        return;
      }

      setMessage("Factor ready. Enter your code to continue.");
    } catch (err) {
      console.error(err);
      setError("Failed to initiate factor");
    } finally {
      setLoadingAction(null);
    }
  }, [factor, trustDevice]);

  const verify = useCallback(async () => {
    if (!factor || factor === "passkey") return;
    setError(null);
    setMessage(null);
    setLoadingAction("verify");

    try {
      const sanitized = factor === "backup" ? token.trim() : token.replace(/[^0-9]/g, "");
      if (factor === "backup" && sanitized.length === 0) {
        setError("Enter your backup code to continue");
        return;
      }
      if (factor !== "backup" && sanitized.length !== 6) {
        setError("Enter the 6-digit verification code");
        return;
      }
      const verification = await verifyAuthxFactor({
        factor,
        token: sanitized,
        trustDevice,
      });

      if (verification.status === "error") {
        setError(verification.message ?? "Verification failed");
        return;
      }

      setMessage(verification.usedBackup ? "Logged in with backup code" : "MFA challenge satisfied");
      setToken("");
      setOtpExpiresAt(null);
    } catch (err) {
      console.error(err);
      setError("Verification failed");
    } finally {
      setLoadingAction(null);
    }
  }, [factor, token, trustDevice]);

  const onSubmit = useCallback(
    (event: React.FormEvent<HTMLFormElement>) => {
      event.preventDefault();
      if (!factor || factor === "passkey") {
        return;
      }
      const sanitized = factor === "backup" ? token.trim() : token.replace(/[^0-9]/g, "");
      if (factor === "backup" && sanitized.length === 0) {
        setError("Enter your backup code to continue");
        return;
      }
      if (factor !== "backup" && sanitized.length !== 6) {
        setError("Enter the 6-digit verification code");
        return;
      }
      void verify();
    },
    [factor, token, verify],
  );

  const isBusy = loadingAction !== null;

  return (
    <div className="mx-auto flex w-full max-w-xl flex-col gap-5 p-6">
      <header className="space-y-2">
        <p className="text-xs uppercase tracking-[0.3em] text-neutral-2">Step-up authentication</p>
        <h1 className="text-2xl font-semibold text-neutral-0">SACCO+ · Smart MFA</h1>
        <p className="text-sm text-neutral-400">
          {WHATSAPP_MFA_ENABLED
            ? "Choose an available factor to satisfy step-up authentication. Passkeys, authenticator apps, email, WhatsApp and backup codes are supported."
            : "Choose an available factor to satisfy step-up authentication. Passkeys, authenticator apps, email and backup codes are supported while we finish hardening WhatsApp delivery."}
        </p>
        {!WHATSAPP_MFA_ENABLED && factors?.enrolled.whatsapp ? (
          <div className="rounded-lg border border-amber-400/60 bg-amber-500/10 p-3 text-sm text-amber-100">
            WhatsApp MFA codes are temporarily disabled while we complete throttling and audit safeguards. Please use another factor for now.
          </div>
        ) : null}
      </header>

      <form onSubmit={onSubmit} className="space-y-5" aria-busy={isBusy}>
        <fieldset className="space-y-4" disabled={isBusy}>
          <legend className="sr-only">Factor selection</legend>
          {factorOptions.length > 0 ? (
            <SegmentedControl
              value={factor ?? ""}
              onValueChange={(next) => {
                if (typeof next !== "string") return;
                if (!availableFactors.includes(next as AuthxFactor)) return;
                setFactor(next as AuthxFactor);
                setToken("");
                setMessage(null);
                setError(null);
                setOtpExpiresAt(null);
              }}
              options={factorOptions}
              columns={2}
              aria-label="Available factors"
            />
          ) : loadingFactors ? (
            <p className="rounded-2xl border border-white/10 bg-white/5 p-4 text-sm text-neutral-2">
              Loading available factors…
            </p>
          ) : (
            <p className="rounded-2xl border border-white/10 bg-white/5 p-4 text-sm text-neutral-2">
              No MFA factors are enrolled. Contact an administrator to configure passkeys or codes.
            </p>
          )}

          {factor && factor !== "passkey" && (
            <div className="space-y-2">
              <label className="text-xs font-semibold uppercase tracking-[0.3em] text-neutral-400" htmlFor="mfa-token">
                {factor === "backup" ? "Backup code" : "Verification code"}
              </label>
              <input
                id="mfa-token"
                value={token}
                onChange={(event) => setToken(event.target.value)}
                placeholder={factor === "backup" ? "Enter backup code" : "Enter 6-digit code"}
                inputMode={factor === "backup" ? "text" : "numeric"}
                autoComplete="one-time-code"
                className="w-full rounded-xl border border-white/20 bg-white/5 p-3 text-sm text-neutral-100 placeholder:text-neutral-400 focus:outline-none focus:ring-2 focus:ring-offset-2 focus:ring-offset-ink focus:ring-white/40"
              />
              {otpExpiresAt && (
                <p className="text-xs text-neutral-400">
                  Code expires {new Date(otpExpiresAt).toLocaleTimeString()}.
                </p>
              )}
            </div>
          )}

          <label className="flex items-center gap-2 text-xs text-neutral-300" htmlFor="mfa-trust-device">
            <input
              id="mfa-trust-device"
              type="checkbox"
              checked={trustDevice}
              onChange={(event) => setTrustDevice(event.target.checked)}
              className="h-5 w-5 rounded border border-white/30 bg-white/5 text-rw-green focus:ring-2 focus:ring-offset-2 focus:ring-offset-ink focus:ring-rw-green/60"
            />
            Trust this device for 30 days
          </label>
        </fieldset>

        <div className="flex flex-col gap-2 sm:flex-row">
          <Button
            type="button"
            onClick={initiate}
            disabled={isBusy || !factor}
            variant="secondary"
            fullWidth
          >
            {factor === "passkey"
              ? loadingAction !== null
                ? "Verifying…"
                : "Verify with passkey"
              : loadingAction === "initiate"
                ? "Sending…"
                : "Send code"}
          </Button>
          <Button
            type="submit"
            disabled={isBusy || !factor || factor === "passkey" || token.trim().length === 0}
            fullWidth
          >
            {loadingAction === "verify" ? "Verifying…" : "Verify"}
          </Button>
        </div>
      </form>

      {message && (
        <p role="status" aria-live="polite" className="rounded-lg bg-emerald-500/10 p-3 text-sm text-emerald-200">
          {message}
        </p>
      )}
      {error && (
        <p role="alert" className="rounded-lg bg-red-500/10 p-3 text-sm text-red-300">
          {error}
        </p>
      )}
    </div>
  );
}<|MERGE_RESOLUTION|>--- conflicted
+++ resolved
@@ -2,42 +2,6 @@
 
 import { useCallback, useEffect, useMemo, useState, type ReactNode } from "react";
 import { startAuthentication } from "@simplewebauthn/browser";
-<<<<<<< HEAD
-import type { PublicKeyCredentialRequestOptionsJSON } from "@simplewebauthn/types";
-import { Fingerprint, KeyRound, MailCheck, MessageCircle, ShieldCheck } from "lucide-react";
-import { SegmentedControl } from "@/components/ui/segmented-control";
-import { Button } from "@/components/ui/button";
-
-const WHATSAPP_MFA_ENABLED =
-  (process.env.NEXT_PUBLIC_WHATSAPP_MFA ?? "").toLowerCase() === "true" ||
-  process.env.NEXT_PUBLIC_WHATSAPP_MFA === "1";
-
-type FactorsResponse = {
-  preferred: string;
-  enrolled: {
-    passkey: boolean;
-    totp: boolean;
-    email: boolean;
-    whatsapp: boolean;
-    backup: boolean;
-  };
-};
-
-type PasskeyInitiate = {
-  factor: "passkey";
-  options: PublicKeyCredentialRequestOptionsJSON;
-  stateToken: string;
-};
-
-type InitiateResponse =
-  | PasskeyInitiate
-  | { ok: true; factor: string }
-  | { channel: "email" | "whatsapp"; sent: boolean; expiresAt?: string; error?: string };
-
-type VerifyResponse = { ok: boolean; factor: string; usedBackup?: boolean; error?: string };
-
-const factorLabels: Record<string, string> = {
-=======
 import type { AuthenticationResponseJSON } from "@simplewebauthn/types";
 import {
   initiateAuthxFactor,
@@ -57,7 +21,6 @@
 import { Button } from "@/components/ui/button";
 
 const factorLabels: Record<AuthxFactor, string> = {
->>>>>>> 0ea20fd9
   passkey: "Passkey / Biometrics",
   totp: "Authenticator App",
   email: "Email Code",
@@ -121,23 +84,9 @@
   }, []);
 
   const availableFactors = useMemo(() => {
-<<<<<<< HEAD
-    if (!factors) return [];
-    return Object.entries(factors.enrolled)
-      .filter(([key, enrolled]) => {
-        if (!enrolled) {
-          return false;
-        }
-        if (!WHATSAPP_MFA_ENABLED && key === "whatsapp") {
-          return false;
-        }
-        return true;
-      })
-=======
     if (!summary) return [] as AuthxFactor[];
     return (Object.entries(summary.enrolled) as [AuthxFactor, boolean][])
       .filter(([, enrolled]) => enrolled)
->>>>>>> 0ea20fd9
       .map(([key]) => key);
   }, [summary]);
 
@@ -294,15 +243,8 @@
         <p className="text-xs uppercase tracking-[0.3em] text-neutral-2">Step-up authentication</p>
         <h1 className="text-2xl font-semibold text-neutral-0">SACCO+ · Smart MFA</h1>
         <p className="text-sm text-neutral-400">
-          {WHATSAPP_MFA_ENABLED
-            ? "Choose an available factor to satisfy step-up authentication. Passkeys, authenticator apps, email, WhatsApp and backup codes are supported."
-            : "Choose an available factor to satisfy step-up authentication. Passkeys, authenticator apps, email and backup codes are supported while we finish hardening WhatsApp delivery."}
+          Choose an available factor to satisfy step-up authentication. Passkeys, authenticator apps, email, WhatsApp and backup codes are supported.
         </p>
-        {!WHATSAPP_MFA_ENABLED && factors?.enrolled.whatsapp ? (
-          <div className="rounded-lg border border-amber-400/60 bg-amber-500/10 p-3 text-sm text-amber-100">
-            WhatsApp MFA codes are temporarily disabled while we complete throttling and audit safeguards. Please use another factor for now.
-          </div>
-        ) : null}
       </header>
 
       <form onSubmit={onSubmit} className="space-y-5" aria-busy={isBusy}>
