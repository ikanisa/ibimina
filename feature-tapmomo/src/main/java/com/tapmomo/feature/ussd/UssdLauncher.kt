--- conflicted
+++ resolved
@@ -37,7 +37,6 @@
         subscriptionId: Int? = null
     ): UssdLaunchResult {
         val config = TapMoMo.getConfig()
-<<<<<<< HEAD
         val template = config.ussdTemplates[network]
             ?: return UssdLaunchResult.Failure("Unsupported network")
 
@@ -59,31 +58,6 @@
 
         if (permissionsNeeded.isNotEmpty()) {
             return UssdLaunchResult.PermissionRequired(permissionsNeeded.distinct().toTypedArray())
-=======
-        val template = config.ussdTemplateBundle.get(network) ?: return false
-        
-        // Build USSD code
-        val ussdCode = buildUssdCode(template, merchantId, amount, config.useUssdShortcutWhenAmountPresent)
-
-        TelemetryLogger.track(
-            "tapmomo_ussd_launch_attempt",
-            mapOf(
-                "network" to network.name,
-                "hasAmount" to (amount != null),
-                "subscriptionProvided" to (subscriptionId != null),
-            ),
-        )
-
-        TestHooks.ussdDirectHandler?.let { handler ->
-            val handled = handler(context, ussdCode, subscriptionId)
-            if (handled) {
-                TelemetryLogger.track(
-                    "tapmomo_ussd_launch",
-                    mapOf("method" to "test_override", "network" to network.name),
-                )
-                return true
-            }
->>>>>>> 4dc77c59
         }
 
         // Try TelephonyManager.sendUssdRequest first (API 26+)
@@ -142,7 +116,6 @@
         }
 
         // Check permission
-<<<<<<< HEAD
         if (!hasPermission(context, Manifest.permission.CALL_PHONE)) {
             return false
         }
@@ -151,14 +124,6 @@
             return false
         }
 
-=======
-        if (ContextCompat.checkSelfPermission(context, Manifest.permission.CALL_PHONE)
-            != PackageManager.PERMISSION_GRANTED) {
-            TelemetryLogger.track("tapmomo_ussd_permission_missing")
-            return false
-        }
-
->>>>>>> 4dc77c59
         try {
             val telephonyManager = if (subscriptionId != null && Build.VERSION.SDK_INT >= Build.VERSION_CODES.N) {
                 context.getSystemService(Context.TELEPHONY_SERVICE) as? TelephonyManager
