# Security Overview

Ibimina's security builds on Supabase RLS and standard authentication.

## Identity & Access

- Supabase Auth with email/password authentication
- Admin console routes rely on `requireUserAndProfile` guards
- GitHub SSO gated with branch protection and required reviews

## Data Protection

<<<<<<< HEAD
- RLS policies defined across `app.*`, `identity.*`, and `operations.*` schemas
- Encryption in transit via HTTPS-only domains and Supabase managed TLS
- Regular backups scheduled through Supabase

## Secrets & Configuration

- Environment variables documented in `.env.example`
- Supabase secrets synced via `supabase secrets set --env-file`
=======
- RLS policies defined across `app.*`, `identity.*`, and `operations.*` schemas;
  validated via `pnpm --filter @ibimina/testing run test:rls`.
- Encryption in transit via HTTPS-only Netlify domains and Supabase managed TLS;
  sensitive at-rest values encrypted with KMS-provisioned keys.
- Regular backups scheduled through Supabase with manual snapshot captured per
  release (see `GO_LIVE_CHECKLIST.md`).

## Secrets & Configuration

- Environment variables captured per-lane in `docs/ENVIRONMENT.md`.
- Secrets rotated per cadence defined in `docs/runbooks/SECURITY.md` and logged
  in the security ledger (`docs/security/rotations-*.md`).
- Netlify deployments use protected environment variables; Supabase secrets synced
  via `supabase secrets set --env-file`.
>>>>>>> 1068ae12

## Monitoring & Response

- Log drain feeds monitoring dashboards
- Incident triage and postmortem process documented in runbooks<|MERGE_RESOLUTION|>--- conflicted
+++ resolved
@@ -10,7 +10,6 @@
 
 ## Data Protection
 
-<<<<<<< HEAD
 - RLS policies defined across `app.*`, `identity.*`, and `operations.*` schemas
 - Encryption in transit via HTTPS-only domains and Supabase managed TLS
 - Regular backups scheduled through Supabase
@@ -19,7 +18,6 @@
 
 - Environment variables documented in `.env.example`
 - Supabase secrets synced via `supabase secrets set --env-file`
-=======
 - RLS policies defined across `app.*`, `identity.*`, and `operations.*` schemas;
   validated via `pnpm --filter @ibimina/testing run test:rls`.
 - Encryption in transit via HTTPS-only Netlify domains and Supabase managed TLS;
@@ -34,7 +32,6 @@
   in the security ledger (`docs/security/rotations-*.md`).
 - Netlify deployments use protected environment variables; Supabase secrets synced
   via `supabase secrets set --env-file`.
->>>>>>> 1068ae12
 
 ## Monitoring & Response
 
