--- conflicted
+++ resolved
@@ -5,8 +5,9 @@
 PORT=3000
 # Optional manual build metadata (fallback when CI is unavailable).
 # NEXT_PUBLIC_BUILD_ID=
-# APP_COMMIT_SHA=
+# GIT_COMMIT_SHA=
 # APP_REGION=
+# ADMIN_HOSTNAME=staff.ibimina.local
 
 # ------------------------------------------------------------
 # Public browser-safe configuration (NEXT_PUBLIC_*)
@@ -17,30 +18,15 @@
 NEXT_PUBLIC_SUPABASE_ANON_KEY=
 # Optional: explicit site origin for passkey relying party overrides.
 # NEXT_PUBLIC_SITE_URL=
-<<<<<<< HEAD
-=======
-
-# Build metadata injected by CI/hosting providers (no manual changes required).
-# NEXT_PUBLIC_BUILD_ID=
->>>>>>> 0ea20fd9
 # NEXT_PUBLIC_E2E=1
 
 # ------------------------------------------------------------
 # Server-only vars (do not expose)
 # ------------------------------------------------------------
-<<<<<<< HEAD
-# Supabase service role & JWT secrets used for admin APIs, migrations, and background jobs.
-=======
-# Runtime environment label (development, preview, production, etc.).
-APP_ENV=development
-# Optional region label for multi-region deploys.
-# APP_REGION=
-# Git commit SHA for health checks + diagnostics.
-# GIT_COMMIT_SHA=
 # Supabase service role key used for admin APIs, migrations, and background jobs.
->>>>>>> 0ea20fd9
 SUPABASE_SERVICE_ROLE_KEY=
-SUPABASE_JWT_SECRET=
+# Optional Supabase JWT secret for server-side validation helpers.
+# SUPABASE_JWT_SECRET=
 # Global peppers for MFA, backups, and rate-limiting.
 BACKUP_PEPPER=
 MFA_SESSION_SECRET=
@@ -88,12 +74,8 @@
 TWILIO_WHATSAPP_FROM=whatsapp:+14155238886
 # Primary site origin for canonical URLs (server-side). Defaults to http://localhost:3000.
 # SITE_URL=
-<<<<<<< HEAD
 # Base URL for Supabase Edge functions used in smoke tests.
 # EDGE_URL=
-=======
-ADMIN_HOSTNAME=admin.sacco-plus.com
->>>>>>> 0ea20fd9
 
 # ------------------------------------------------------------
 # Supabase Edge Function secrets (configure via Supabase dashboard)
@@ -122,10 +104,6 @@
 # ------------------------------------------------------------
 # Deployment automation helpers
 # ------------------------------------------------------------
-<<<<<<< HEAD
-=======
-# CI-only Playwright overrides (leave commented in production).
->>>>>>> 0ea20fd9
 # PLAYWRIGHT_BASE_URL=http://127.0.0.1:3000
 # PLAYWRIGHT_SUPABASE_URL=http://127.0.0.1:54321
 # PLAYWRIGHT_SUPABASE_ANON_KEY=stub-anon-key
