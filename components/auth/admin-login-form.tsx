"use client";

<<<<<<< HEAD
import { useCallback, useEffect, useMemo, useRef, useState } from "react";
import { useRouter } from "next/navigation";
import {
  resendTotpChallenge,
  signInWithPassword,
  signOut,
  verifyTotpCode,
  type SignInSuccess,
} from "@/lib/auth/client";
import { getSupabaseBrowserClient } from "@/lib/supabase/client";
import { useTranslation } from "@/providers/i18n-provider";
import { OptimizedImage } from "@/components/ui/optimized-image";

type Step = "credentials" | "mfa";

type MfaState = {
  expiresAt: number | null;
};

const ADMIN_ROLE = "SYSTEM_ADMIN";
const GENERIC_ERROR = "auth.errors.generic";

export default function AdminLoginForm() {
  const router = useRouter();
  const { t } = useTranslation();
  const supabase = getSupabaseBrowserClient();

  const [step, setStep] = useState<Step>("credentials");
  const [email, setEmail] = useState("");
  const [password, setPassword] = useState("");
  const [code, setCode] = useState("");
  const [mfa, setMfa] = useState<MfaState | null>(null);
  const [secondsRemaining, setSecondsRemaining] = useState<number | null>(null);
  const [formPending, setFormPending] = useState(false);
  const [resendPending, setResendPending] = useState(false);
  const [switchingAccount, setSwitchingAccount] = useState(false);
  const [message, setMessage] = useState<string | null>(null);
  const [error, setError] = useState<string | null>(null);

  const emailInputRef = useRef<HTMLInputElement>(null);
  const passwordInputRef = useRef<HTMLInputElement>(null);
  const codeInputRef = useRef<HTMLInputElement>(null);
  const errorRef = useRef<HTMLParagraphElement>(null);

  useEffect(() => {
    if (error && errorRef.current) {
      errorRef.current.focus();
    }
  }, [error]);

  useEffect(() => {
    if (step === "mfa") {
      codeInputRef.current?.focus();
      return;
    }

    if (email.trim().length > 0) {
      passwordInputRef.current?.focus();
    } else {
      emailInputRef.current?.focus();
    }
  }, [email, step]);

  useEffect(() => {
    const expiresAt = mfa?.expiresAt;
    if (!expiresAt) {
      setSecondsRemaining(null);
      return undefined;
    }

    const compute = () => {
      const now = Math.round(Date.now() / 1000);
      setSecondsRemaining(Math.max(0, expiresAt - now));
    };

    compute();
    const interval = window.setInterval(compute, 1000);
    return () => window.clearInterval(interval);
  }, [mfa?.expiresAt]);

  const parsedSeconds = useMemo(() => secondsRemaining ?? 0, [secondsRemaining]);

  const resetAll = useCallback((options?: { clearCredentials?: boolean }) => {
    setStep("credentials");
    setFormPending(false);
    setResendPending(false);
    setError(null);
    setMessage(null);
    setCode("");
    setMfa(null);
    setSecondsRemaining(null);

    if (options?.clearCredentials) {
      setEmail("");
      setPassword("");
    }
  }, []);

  const ensureAdminRole = useCallback(async () => {
    const { data: sessionData, error: sessionError } = await supabase.auth.getUser();
    if (sessionError || !sessionData.user) {
      return { ok: false, reason: "session" as const };
    }

    const { data: profile, error: profileError } = await supabase
      .from("users")
      .select("role")
      .eq("id", sessionData.user.id)
      .maybeSingle();

    if (profileError || !profile) {
      return { ok: false, reason: "profile" as const };
    }

    if (profile.role !== ADMIN_ROLE) {
      return { ok: false, reason: "not_admin" as const };
    }

    return { ok: true as const };
  }, [supabase]);

  const transitionToMfa = useCallback((payload: Extract<SignInSuccess, { status: "mfa_required" }>) => {
    setMfa({ expiresAt: payload.expiresAt });
    setStep("mfa");
    setCode("");
    setMessage(
      t("adminAuth.mfa.prompt", "Enter the 6-digit code from your authenticator app."),
    );
    setError(null);
  }, [t]);

  const handleCredentialsSubmit = useCallback(
    async (event: React.FormEvent<HTMLFormElement>) => {
      event.preventDefault();
      setFormPending(true);
      setError(null);
      setMessage(null);

      try {
        const result = await signInWithPassword(email, password);

        if (result.status === "error") {
          setError(result.message || t(GENERIC_ERROR, "Something went wrong. Try again."));
          return;
        }

        if (result.status === "authenticated") {
          const adminCheck = await ensureAdminRole();
          if (!adminCheck.ok) {
            setError(t("adminAuth.errors.notAdmin", "You do not have administrative privileges."));
            await signOut();
            resetAll({ clearCredentials: false });
            return;
          }

          setMessage(t("adminAuth.success.redirect", "Success! Redirecting to admin dashboard…"));
          router.refresh();
          router.push("/admin");
          return;
        }

        transitionToMfa(result);
      } catch (cause) {
        console.error("[admin-auth] credentials submit failed", cause);
        setError(t(GENERIC_ERROR, "Something went wrong. Try again."));
      } finally {
        setFormPending(false);
      }
    },
    [email, ensureAdminRole, password, resetAll, router, t, transitionToMfa],
  );

  const handleMfaSubmit = useCallback(
    async (event: React.FormEvent<HTMLFormElement>) => {
      event.preventDefault();
      if (!mfa) {
        setError(t("adminAuth.mfa.missing", "No verified authenticator was found for this account."));
        return;
      }

      const sanitizedCode = code.replace(/[^0-9]/g, "");
      if (sanitizedCode.length !== 6) {
        setError(t("auth.mfa.invalidCode", "Codes must be 6 digits."));
        codeInputRef.current?.focus();
        return;
      }

      setFormPending(true);
      setError(null);
      setMessage(null);

      try {
        const result = await verifyTotpCode({ code: sanitizedCode });

        if (result.status === "error") {
          setError(result.message || t(GENERIC_ERROR, "Something went wrong. Try again."));
          return;
        }

        const adminCheck = await ensureAdminRole();
        if (!adminCheck.ok) {
          setError(t("adminAuth.errors.notAdmin", "You do not have administrative privileges."));
          await signOut();
          resetAll({ clearCredentials: true });
          return;
        }

        setMessage(t("adminAuth.success.redirect", "Success! Redirecting to admin dashboard…"));
        resetAll();
        router.refresh();
        router.push("/admin");
      } catch (cause) {
        console.error("[admin-auth] verify mfa failed", cause);
        setError(t(GENERIC_ERROR, "Something went wrong. Try again."));
      } finally {
        setFormPending(false);
      }
    },
    [code, ensureAdminRole, mfa, resetAll, router, t],
  );

  const handleResend = useCallback(async () => {
    if (!mfa) {
      return;
    }

    setResendPending(true);
    setError(null);

    try {
      const refreshed = await resendTotpChallenge();
      if (refreshed.status === "ok") {
        setMfa({
          expiresAt: refreshed.expiresAt,
        });
        setMessage(
          t(
            "adminAuth.mfa.resendSuccess",
            "A new code was issued. Enter it to finish signing in.",
          ),
        );
      } else {
        setError(refreshed.message ?? t(GENERIC_ERROR, "Something went wrong. Try again."));
      }
    } catch (cause) {
      console.error("[admin-auth] resend mfa failed", cause);
      setError(t(GENERIC_ERROR, "Something went wrong. Try again."));
    } finally {
      setResendPending(false);
    }
  }, [mfa, t]);

  const switchAccount = useCallback(async () => {
    setSwitchingAccount(true);
    resetAll({ clearCredentials: true });
    try {
      await signOut();
    } finally {
      router.push("/admin/login");
    }
  }, [resetAll, router]);

  const secondsLabel = useMemo(() => {
    if (!secondsRemaining || secondsRemaining <= 0) {
      return t("auth.mfa.expiresSoon", "Code expiring soon");
    }
    const template = t("auth.mfa.codeExpiresIn", "Code expires in {{seconds}}s");
    return template.replace("{{seconds}}", String(parsedSeconds));
  }, [parsedSeconds, secondsRemaining, t]);

  return (
    <div className="mx-auto flex w-full max-w-md flex-col gap-8" data-testid="admin-login-form">
      <header className="flex flex-col items-center gap-4 text-center">
        <OptimizedImage src="/logo.svg" width={80} height={80} alt="SACCO+" priority />
        <h1 className="text-2xl font-semibold">{t("adminAuth.title", "Admin sign in")}</h1>
        <p className="text-muted-foreground">
          {t("adminAuth.subtitle", "Access operations dashboards and manage system configuration.")}
        </p>
      </header>

      {message && (
        <p className="rounded-md bg-success/10 px-3 py-2 text-sm text-success" role="status">
          {message}
        </p>
      )}

      {error && (
        <p
          ref={errorRef}
          role="alert"
          tabIndex={-1}
          className="rounded-md bg-destructive/10 px-3 py-2 text-sm text-destructive"
        >
          {error}
        </p>
      )}

      {step === "credentials" ? (
        <form className="flex flex-col gap-4" onSubmit={handleCredentialsSubmit}>
          <label className="flex flex-col gap-2 text-sm font-medium" htmlFor="admin-email">
            {t("auth.emailLabel", "Work email")}
            <input
              id="admin-email"
              ref={emailInputRef}
              type="email"
              autoComplete="email"
              required
              disabled={formPending}
              value={email}
              onChange={(event) => setEmail(event.target.value)}
              className="rounded border border-input bg-background px-3 py-2 text-sm focus-visible:outline-none focus-visible:ring-2 focus-visible:ring-ring"
            />
          </label>

          <label className="flex flex-col gap-2 text-sm font-medium" htmlFor="admin-password">
            {t("auth.passwordLabel", "Password")}
            <input
              id="admin-password"
              ref={passwordInputRef}
              type="password"
              autoComplete="current-password"
              required
              disabled={formPending}
              value={password}
              onChange={(event) => setPassword(event.target.value)}
              className="rounded border border-input bg-background px-3 py-2 text-sm focus-visible:outline-none focus-visible:ring-2 focus-visible:ring-ring"
            />
          </label>

          <button
            type="submit"
            className="inline-flex h-10 items-center justify-center rounded-md bg-primary px-6 text-sm font-medium text-primary-foreground transition hover:bg-primary/90 disabled:cursor-not-allowed disabled:opacity-60"
            disabled={formPending || email.trim().length === 0 || password.length === 0}
          >
            {formPending
              ? t("auth.signingIn", "Signing in…")
              : t("auth.signIn", "Sign in")}
          </button>
        </form>
      ) : (
        <form className="flex flex-col gap-4" onSubmit={handleMfaSubmit}>
          <label className="flex flex-col gap-2 text-sm font-medium" htmlFor="admin-code">
            {secondsRemaining && secondsRemaining > 0
              ? secondsLabel
              : t("adminAuth.mfa.enterCode", "Enter your 6-digit code")}
            <input
              id="admin-code"
              ref={codeInputRef}
              type="text"
              inputMode="numeric"
              pattern="[0-9]*"
              autoComplete="one-time-code"
              required
              disabled={formPending}
              maxLength={6}
              value={code}
              onChange={(event) => setCode(event.target.value.replace(/[^0-9]/g, ""))}
              className="rounded border border-input bg-background px-3 py-2 text-center text-lg tracking-[6px] focus-visible:outline-none focus-visible:ring-2 focus-visible:ring-ring"
            />
          </label>

          <div className="flex items-center justify-between text-sm">
            <button
              type="button"
              disabled={resendPending || formPending}
              onClick={handleResend}
              className="text-primary underline-offset-2 hover:underline disabled:opacity-60"
            >
              {resendPending
                ? t("auth.mfa.resending", "Sending…")
                : t("auth.mfa.resend", "Resend code")}
            </button>
            <button
              type="button"
              onClick={() => resetAll()}
              className="text-muted-foreground underline-offset-2 hover:underline"
            >
              {t("auth.mfa.useDifferentAccount", "Use a different account")}
            </button>
          </div>

          <button
            type="submit"
            className="inline-flex h-10 items-center justify-center rounded-md bg-primary px-6 text-sm font-medium text-primary-foreground transition hover:bg-primary/90 disabled:cursor-not-allowed disabled:opacity-60"
            disabled={formPending || code.length !== 6}
          >
            {formPending
              ? t("auth.mfa.verifying", "Verifying…")
              : t("auth.mfa.verify", "Verify & continue")}
          </button>
        </form>
      )}

      <button
        type="button"
        onClick={switchAccount}
        disabled={switchingAccount}
        className="text-xs text-muted-foreground underline-offset-2 hover:underline disabled:opacity-60"
      >
        {switchingAccount
          ? t("auth.switchingAccounts", "Switching accounts…")
          : t("auth.notYou", "Not you? Switch account")}
      </button>
    </div>
  );
}
=======
import { AuthxLoginForm } from "./authx-login-form";

export default function AdminLoginForm() {
  return <AuthxLoginForm variant="admin" />;
}
>>>>>>> 0ea20fd9
<|MERGE_RESOLUTION|>--- conflicted
+++ resolved
@@ -1,416 +1,7 @@
 "use client";
 
-<<<<<<< HEAD
-import { useCallback, useEffect, useMemo, useRef, useState } from "react";
-import { useRouter } from "next/navigation";
-import {
-  resendTotpChallenge,
-  signInWithPassword,
-  signOut,
-  verifyTotpCode,
-  type SignInSuccess,
-} from "@/lib/auth/client";
-import { getSupabaseBrowserClient } from "@/lib/supabase/client";
-import { useTranslation } from "@/providers/i18n-provider";
-import { OptimizedImage } from "@/components/ui/optimized-image";
-
-type Step = "credentials" | "mfa";
-
-type MfaState = {
-  expiresAt: number | null;
-};
-
-const ADMIN_ROLE = "SYSTEM_ADMIN";
-const GENERIC_ERROR = "auth.errors.generic";
-
-export default function AdminLoginForm() {
-  const router = useRouter();
-  const { t } = useTranslation();
-  const supabase = getSupabaseBrowserClient();
-
-  const [step, setStep] = useState<Step>("credentials");
-  const [email, setEmail] = useState("");
-  const [password, setPassword] = useState("");
-  const [code, setCode] = useState("");
-  const [mfa, setMfa] = useState<MfaState | null>(null);
-  const [secondsRemaining, setSecondsRemaining] = useState<number | null>(null);
-  const [formPending, setFormPending] = useState(false);
-  const [resendPending, setResendPending] = useState(false);
-  const [switchingAccount, setSwitchingAccount] = useState(false);
-  const [message, setMessage] = useState<string | null>(null);
-  const [error, setError] = useState<string | null>(null);
-
-  const emailInputRef = useRef<HTMLInputElement>(null);
-  const passwordInputRef = useRef<HTMLInputElement>(null);
-  const codeInputRef = useRef<HTMLInputElement>(null);
-  const errorRef = useRef<HTMLParagraphElement>(null);
-
-  useEffect(() => {
-    if (error && errorRef.current) {
-      errorRef.current.focus();
-    }
-  }, [error]);
-
-  useEffect(() => {
-    if (step === "mfa") {
-      codeInputRef.current?.focus();
-      return;
-    }
-
-    if (email.trim().length > 0) {
-      passwordInputRef.current?.focus();
-    } else {
-      emailInputRef.current?.focus();
-    }
-  }, [email, step]);
-
-  useEffect(() => {
-    const expiresAt = mfa?.expiresAt;
-    if (!expiresAt) {
-      setSecondsRemaining(null);
-      return undefined;
-    }
-
-    const compute = () => {
-      const now = Math.round(Date.now() / 1000);
-      setSecondsRemaining(Math.max(0, expiresAt - now));
-    };
-
-    compute();
-    const interval = window.setInterval(compute, 1000);
-    return () => window.clearInterval(interval);
-  }, [mfa?.expiresAt]);
-
-  const parsedSeconds = useMemo(() => secondsRemaining ?? 0, [secondsRemaining]);
-
-  const resetAll = useCallback((options?: { clearCredentials?: boolean }) => {
-    setStep("credentials");
-    setFormPending(false);
-    setResendPending(false);
-    setError(null);
-    setMessage(null);
-    setCode("");
-    setMfa(null);
-    setSecondsRemaining(null);
-
-    if (options?.clearCredentials) {
-      setEmail("");
-      setPassword("");
-    }
-  }, []);
-
-  const ensureAdminRole = useCallback(async () => {
-    const { data: sessionData, error: sessionError } = await supabase.auth.getUser();
-    if (sessionError || !sessionData.user) {
-      return { ok: false, reason: "session" as const };
-    }
-
-    const { data: profile, error: profileError } = await supabase
-      .from("users")
-      .select("role")
-      .eq("id", sessionData.user.id)
-      .maybeSingle();
-
-    if (profileError || !profile) {
-      return { ok: false, reason: "profile" as const };
-    }
-
-    if (profile.role !== ADMIN_ROLE) {
-      return { ok: false, reason: "not_admin" as const };
-    }
-
-    return { ok: true as const };
-  }, [supabase]);
-
-  const transitionToMfa = useCallback((payload: Extract<SignInSuccess, { status: "mfa_required" }>) => {
-    setMfa({ expiresAt: payload.expiresAt });
-    setStep("mfa");
-    setCode("");
-    setMessage(
-      t("adminAuth.mfa.prompt", "Enter the 6-digit code from your authenticator app."),
-    );
-    setError(null);
-  }, [t]);
-
-  const handleCredentialsSubmit = useCallback(
-    async (event: React.FormEvent<HTMLFormElement>) => {
-      event.preventDefault();
-      setFormPending(true);
-      setError(null);
-      setMessage(null);
-
-      try {
-        const result = await signInWithPassword(email, password);
-
-        if (result.status === "error") {
-          setError(result.message || t(GENERIC_ERROR, "Something went wrong. Try again."));
-          return;
-        }
-
-        if (result.status === "authenticated") {
-          const adminCheck = await ensureAdminRole();
-          if (!adminCheck.ok) {
-            setError(t("adminAuth.errors.notAdmin", "You do not have administrative privileges."));
-            await signOut();
-            resetAll({ clearCredentials: false });
-            return;
-          }
-
-          setMessage(t("adminAuth.success.redirect", "Success! Redirecting to admin dashboard…"));
-          router.refresh();
-          router.push("/admin");
-          return;
-        }
-
-        transitionToMfa(result);
-      } catch (cause) {
-        console.error("[admin-auth] credentials submit failed", cause);
-        setError(t(GENERIC_ERROR, "Something went wrong. Try again."));
-      } finally {
-        setFormPending(false);
-      }
-    },
-    [email, ensureAdminRole, password, resetAll, router, t, transitionToMfa],
-  );
-
-  const handleMfaSubmit = useCallback(
-    async (event: React.FormEvent<HTMLFormElement>) => {
-      event.preventDefault();
-      if (!mfa) {
-        setError(t("adminAuth.mfa.missing", "No verified authenticator was found for this account."));
-        return;
-      }
-
-      const sanitizedCode = code.replace(/[^0-9]/g, "");
-      if (sanitizedCode.length !== 6) {
-        setError(t("auth.mfa.invalidCode", "Codes must be 6 digits."));
-        codeInputRef.current?.focus();
-        return;
-      }
-
-      setFormPending(true);
-      setError(null);
-      setMessage(null);
-
-      try {
-        const result = await verifyTotpCode({ code: sanitizedCode });
-
-        if (result.status === "error") {
-          setError(result.message || t(GENERIC_ERROR, "Something went wrong. Try again."));
-          return;
-        }
-
-        const adminCheck = await ensureAdminRole();
-        if (!adminCheck.ok) {
-          setError(t("adminAuth.errors.notAdmin", "You do not have administrative privileges."));
-          await signOut();
-          resetAll({ clearCredentials: true });
-          return;
-        }
-
-        setMessage(t("adminAuth.success.redirect", "Success! Redirecting to admin dashboard…"));
-        resetAll();
-        router.refresh();
-        router.push("/admin");
-      } catch (cause) {
-        console.error("[admin-auth] verify mfa failed", cause);
-        setError(t(GENERIC_ERROR, "Something went wrong. Try again."));
-      } finally {
-        setFormPending(false);
-      }
-    },
-    [code, ensureAdminRole, mfa, resetAll, router, t],
-  );
-
-  const handleResend = useCallback(async () => {
-    if (!mfa) {
-      return;
-    }
-
-    setResendPending(true);
-    setError(null);
-
-    try {
-      const refreshed = await resendTotpChallenge();
-      if (refreshed.status === "ok") {
-        setMfa({
-          expiresAt: refreshed.expiresAt,
-        });
-        setMessage(
-          t(
-            "adminAuth.mfa.resendSuccess",
-            "A new code was issued. Enter it to finish signing in.",
-          ),
-        );
-      } else {
-        setError(refreshed.message ?? t(GENERIC_ERROR, "Something went wrong. Try again."));
-      }
-    } catch (cause) {
-      console.error("[admin-auth] resend mfa failed", cause);
-      setError(t(GENERIC_ERROR, "Something went wrong. Try again."));
-    } finally {
-      setResendPending(false);
-    }
-  }, [mfa, t]);
-
-  const switchAccount = useCallback(async () => {
-    setSwitchingAccount(true);
-    resetAll({ clearCredentials: true });
-    try {
-      await signOut();
-    } finally {
-      router.push("/admin/login");
-    }
-  }, [resetAll, router]);
-
-  const secondsLabel = useMemo(() => {
-    if (!secondsRemaining || secondsRemaining <= 0) {
-      return t("auth.mfa.expiresSoon", "Code expiring soon");
-    }
-    const template = t("auth.mfa.codeExpiresIn", "Code expires in {{seconds}}s");
-    return template.replace("{{seconds}}", String(parsedSeconds));
-  }, [parsedSeconds, secondsRemaining, t]);
-
-  return (
-    <div className="mx-auto flex w-full max-w-md flex-col gap-8" data-testid="admin-login-form">
-      <header className="flex flex-col items-center gap-4 text-center">
-        <OptimizedImage src="/logo.svg" width={80} height={80} alt="SACCO+" priority />
-        <h1 className="text-2xl font-semibold">{t("adminAuth.title", "Admin sign in")}</h1>
-        <p className="text-muted-foreground">
-          {t("adminAuth.subtitle", "Access operations dashboards and manage system configuration.")}
-        </p>
-      </header>
-
-      {message && (
-        <p className="rounded-md bg-success/10 px-3 py-2 text-sm text-success" role="status">
-          {message}
-        </p>
-      )}
-
-      {error && (
-        <p
-          ref={errorRef}
-          role="alert"
-          tabIndex={-1}
-          className="rounded-md bg-destructive/10 px-3 py-2 text-sm text-destructive"
-        >
-          {error}
-        </p>
-      )}
-
-      {step === "credentials" ? (
-        <form className="flex flex-col gap-4" onSubmit={handleCredentialsSubmit}>
-          <label className="flex flex-col gap-2 text-sm font-medium" htmlFor="admin-email">
-            {t("auth.emailLabel", "Work email")}
-            <input
-              id="admin-email"
-              ref={emailInputRef}
-              type="email"
-              autoComplete="email"
-              required
-              disabled={formPending}
-              value={email}
-              onChange={(event) => setEmail(event.target.value)}
-              className="rounded border border-input bg-background px-3 py-2 text-sm focus-visible:outline-none focus-visible:ring-2 focus-visible:ring-ring"
-            />
-          </label>
-
-          <label className="flex flex-col gap-2 text-sm font-medium" htmlFor="admin-password">
-            {t("auth.passwordLabel", "Password")}
-            <input
-              id="admin-password"
-              ref={passwordInputRef}
-              type="password"
-              autoComplete="current-password"
-              required
-              disabled={formPending}
-              value={password}
-              onChange={(event) => setPassword(event.target.value)}
-              className="rounded border border-input bg-background px-3 py-2 text-sm focus-visible:outline-none focus-visible:ring-2 focus-visible:ring-ring"
-            />
-          </label>
-
-          <button
-            type="submit"
-            className="inline-flex h-10 items-center justify-center rounded-md bg-primary px-6 text-sm font-medium text-primary-foreground transition hover:bg-primary/90 disabled:cursor-not-allowed disabled:opacity-60"
-            disabled={formPending || email.trim().length === 0 || password.length === 0}
-          >
-            {formPending
-              ? t("auth.signingIn", "Signing in…")
-              : t("auth.signIn", "Sign in")}
-          </button>
-        </form>
-      ) : (
-        <form className="flex flex-col gap-4" onSubmit={handleMfaSubmit}>
-          <label className="flex flex-col gap-2 text-sm font-medium" htmlFor="admin-code">
-            {secondsRemaining && secondsRemaining > 0
-              ? secondsLabel
-              : t("adminAuth.mfa.enterCode", "Enter your 6-digit code")}
-            <input
-              id="admin-code"
-              ref={codeInputRef}
-              type="text"
-              inputMode="numeric"
-              pattern="[0-9]*"
-              autoComplete="one-time-code"
-              required
-              disabled={formPending}
-              maxLength={6}
-              value={code}
-              onChange={(event) => setCode(event.target.value.replace(/[^0-9]/g, ""))}
-              className="rounded border border-input bg-background px-3 py-2 text-center text-lg tracking-[6px] focus-visible:outline-none focus-visible:ring-2 focus-visible:ring-ring"
-            />
-          </label>
-
-          <div className="flex items-center justify-between text-sm">
-            <button
-              type="button"
-              disabled={resendPending || formPending}
-              onClick={handleResend}
-              className="text-primary underline-offset-2 hover:underline disabled:opacity-60"
-            >
-              {resendPending
-                ? t("auth.mfa.resending", "Sending…")
-                : t("auth.mfa.resend", "Resend code")}
-            </button>
-            <button
-              type="button"
-              onClick={() => resetAll()}
-              className="text-muted-foreground underline-offset-2 hover:underline"
-            >
-              {t("auth.mfa.useDifferentAccount", "Use a different account")}
-            </button>
-          </div>
-
-          <button
-            type="submit"
-            className="inline-flex h-10 items-center justify-center rounded-md bg-primary px-6 text-sm font-medium text-primary-foreground transition hover:bg-primary/90 disabled:cursor-not-allowed disabled:opacity-60"
-            disabled={formPending || code.length !== 6}
-          >
-            {formPending
-              ? t("auth.mfa.verifying", "Verifying…")
-              : t("auth.mfa.verify", "Verify & continue")}
-          </button>
-        </form>
-      )}
-
-      <button
-        type="button"
-        onClick={switchAccount}
-        disabled={switchingAccount}
-        className="text-xs text-muted-foreground underline-offset-2 hover:underline disabled:opacity-60"
-      >
-        {switchingAccount
-          ? t("auth.switchingAccounts", "Switching accounts…")
-          : t("auth.notYou", "Not you? Switch account")}
-      </button>
-    </div>
-  );
-}
-=======
 import { AuthxLoginForm } from "./authx-login-form";
 
 export default function AdminLoginForm() {
   return <AuthxLoginForm variant="admin" />;
 }
->>>>>>> 0ea20fd9
