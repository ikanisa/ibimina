--- conflicted
+++ resolved
@@ -69,11 +69,7 @@
         specifier: ^4.2.0
         version: 4.2.0
       tsx:
-<<<<<<< HEAD
         specifier: ^4.7.1
-=======
-        specifier: ^4.20.6
->>>>>>> 63adaa3f
         version: 4.20.6
       typescript:
         specifier: 5.9.3
