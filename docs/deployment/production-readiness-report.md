--- conflicted
+++ resolved
@@ -3,11 +3,7 @@
 ## Executive Summary
 - **Authentication launch-readiness:** The login route now short-circuits `?mfa=1` sessions directly into the multi-factor challenge, ensuring returning users land on the new multi-channel screen without seeing the legacy credential form.【F:app/(auth)/login/page.tsx†L9-L25】
 - **MFA channel coverage:** The interactive login form detects WhatsApp-enforced flows, preloads the user's enabled factors, restores email fallback, and surfaces passkeys with trust-device support so production traffic always lands on a supported challenge path.【F:components/auth/login-form.tsx†L30-L197】【F:components/auth/login-form.tsx†L225-L351】
-<<<<<<< HEAD
-- **Brand assets ready for caching:** Global metadata references the committed SVG + PNG icons so reverse proxies or static caches serve the refreshed favicon set without requiring manual uploads.【F:app/layout.tsx†L1-L24】
-=======
 - **Brand assets on CDN:** Global metadata references the committed SVG + PNG icons so self-hosted deployments serve the refreshed favicon set without requiring manual uploads to a third-party dashboard.【F:app/layout.tsx†L1-L24】
->>>>>>> 0ea20fd9
 - **Operational resilience:** The offline queue, operations center, and admin telemetry dashboards now expose queue health, MFA posture, and recent incidents so staff can work offline and triage security events quickly.【F:lib/offline/queue.ts†L1-L120】【F:components/system/offline-queue-indicator.tsx†L1-L199】【F:app/(main)/ops/page.tsx†L1-L220】【F:components/admin/operational-telemetry.tsx†L1-L126】
 - **Leadership insights & outreach:** Executive analytics highlight SACCO leaders, deposit momentum, and at-risk ikimina while the outreach runner can immediately escalate stale payments into the notification queue.【F:app/(main)/analytics/page.tsx†L1-L30】【F:lib/analytics.ts†L1-L214】【F:components/analytics/executive-overview.tsx†L1-L200】【F:components/admin/outreach-automation-card.tsx†L1-L92】
 - **Build health:** Current sources lint cleanly and compile under `CI=1 npm run build`, validating that Next.js + `next-pwa` output production artefacts without errors (see Test Results section for commands).
@@ -19,11 +15,7 @@
 - Passkey enrolments are auto-detected and trigger WebAuthn assertions with device trust cookies, keeping parity with Supabase MFA session and trusted-device tokens.【F:components/auth/login-form.tsx†L198-L351】【F:app/api/mfa/status/route.ts†L1-L119】
 
 ### 2. Branding, PWA, and Asset Delivery
-<<<<<<< HEAD
-- Metadata icons point at `/icons/icon.svg`, `/icons/icon-192.png`, and `/icons/icon-512.png` while `next.config.ts` aligns cache headers + `next-pwa` bundling so standalone Node deployments serve the correct assets and service worker on every run.【F:app/layout.tsx†L1-L24】【F:next.config.ts†L1-L64】
-=======
-- Metadata icons point at `/icons/icon.svg`, `/icons/icon-192.png`, and `/icons/icon-512.png` while the ingress configuration (previously expressed in `vercel.json`) and `next.config.ts` align cache headers + `next-pwa` bundling so any reverse proxy serves the correct assets and service worker on every deploy.【F:app/layout.tsx†L1-L24】【F:next.config.ts†L1-L71】
->>>>>>> 0ea20fd9
+- Metadata icons point at `/icons/icon.svg`, `/icons/icon-192.png`, and `/icons/icon-512.png` while `next.config.ts` keeps cache headers + `next-pwa` bundling aligned so any reverse proxy serves the correct assets and service worker on every deploy.【F:app/layout.tsx†L1-L24】【F:next.config.ts†L1-L71】
 - The manifest/theme colour remain wired through the App Router layout and are cached with explicit TTLs, satisfying Lighthouse requirements for installable PWAs.【F:app/layout.tsx†L1-L24】【F:next.config.ts†L43-L71】
 
 ### 3. Application Surface & Data Coverage
@@ -32,39 +24,22 @@
 
 ### 4. Platform & Infrastructure Alignment
 - Supabase remains the authoritative backend; the go-live checklist outlines migrations, secrets, edge functions, cron, and GSM ingestion required before flipping production traffic.【F:docs/go-live-checklist.md†L1-L205】
-<<<<<<< HEAD
-- Security middleware still enforces CSP, HSTS (on production builds), referrer, and permissions headers, aligning with hardened reverse-proxy expectations.【F:next.config.ts†L43-L64】
-
-## Outstanding Risks & Action Items
-1. **Grafana & alert configuration:** Provision the Prometheus/Grafana stack (or equivalent) and wire alert thresholds for queue backlogs, notification failures, and MFA regression before go-live.【F:docs/security-observability.md†L31-L63】
-2. **Environment validation:** Run the Supabase go-live script against the production project to confirm migrations, secrets, and edge functions before the first production cutover.【F:docs/go-live-checklist.md†L21-L115】
-=======
 - Security middleware still enforces CSP, HSTS (on production builds), referrer, and permissions headers, aligning with the expectations of typical reverse proxies and CDNs.【F:next.config.ts†L43-L71】
 
 ## Outstanding Risks & Action Items
 1. **Grafana & alert configuration:** Provision the Prometheus/Grafana stack (or equivalent) and wire alert thresholds for queue backlogs, notification failures, and MFA regression before go-live.【F:docs/security-observability.md†L31-L63】
 2. **Environment validation:** Run the Supabase go-live script against the production project to confirm migrations, secrets, and edge functions before the first production promotion.【F:docs/go-live-checklist.md†L21-L115】
->>>>>>> 0ea20fd9
 3. **Real-device MFA rehearsal:** Dry-run WhatsApp and email fallback on staging with production-like Supabase data to ensure message delivery and passkey fallbacks behave as expected.【F:components/auth/login-form.tsx†L142-L351】
 
 ## Deployment Preparation Guide
 1. **Supabase foundation:** Follow the go-live checklist to link the project, apply migrations, set secrets, deploy edge functions, and schedule cron jobs. Capture CLI logs for the release dossier.【F:docs/go-live-checklist.md†L21-L159】
-<<<<<<< HEAD
-2. **Environment secrets for runtime:** Configure the host environment (e.g., `.env.local`, launchd/service manager) with Supabase service keys, encryption secrets, MFA/session secrets, and optional rate-limit overrides that mirror `supabase/.env.production`.
-=======
 2. **Environment secrets:** Configure your deployment target with the Supabase service keys, encryption secrets, MFA/session secrets, and optional rate-limit overrides that mirror `supabase/.env.production`.
->>>>>>> 0ea20fd9
 3. **Build verification:** Run `npm run lint` and `CI=1 npm run build` locally or in CI; both succeed today and should remain gating checks before promoting to production (see Test Results section).
 4. **Smoke tests post-deploy:** Use `/api/health`, MFA challenge initiation, dashboard load, and reconciliation table fetches as smoke tests on the first production deployment. Validate service worker registration and icon delivery via Chrome DevTools Application tab.
 5. **Monitoring hand-off:** Ensure Supabase function logs, Grafana dashboards, and alerting hooks documented in the go-live checklist are active before announcing availability.【F:docs/go-live-checklist.md†L161-L205】
 
 ## Platform Recommendation
-<<<<<<< HEAD
-- **Primary choice: Self-hosted Node (Mac + reverse proxy).** With `output: 'standalone'`, standard `pnpm build && pnpm start`, and security headers emitted via middleware/`next.config.ts`, the app runs cleanly on a managed Node 20 runtime or launchd/PM2 service with an nginx/Caddy front-end.
-- **Alternative: Containerized deployment.** A Dockerfile already exists; you can build/push the image to a registry and run on Fly.io, ECS, or Kubernetes. Ensure runtime environment variables mirror `.env.example` and that Supabase secrets remain synced.
-=======
-- **Primary choice: Self-hosted container or VM deployment.** The repository now documents required cache headers and PWA bundling so you can front the app with your preferred reverse proxy (e.g., Nginx, Traefik) without relying on vendor-specific configuration. Leverage existing CI pipelines to build the Next.js output and ship it via Docker, systemd services, or another orchestrator.【F:docs/deployment/vercel-readiness.md†L1-L32】【F:next.config.ts†L1-L71】
+- **Primary choice: Self-hosted container or VM deployment.** The repository now documents required cache headers and PWA bundling so you can front the app with your preferred reverse proxy (e.g., Nginx, Traefik) without relying on vendor-specific configuration. Leverage existing CI pipelines to build the Next.js output and ship it via Docker, systemd services, or another orchestrator.【F:docs/local-hosting.md†L1-L94】【F:next.config.ts†L1-L71】
 - **Alternative: Managed hosting.** Platforms such as Render or Fly.io can host the Next.js app, but ensure you port the documented headers, PWA asset caching, and custom build commands manually to match production expectations.
->>>>>>> 0ea20fd9
 
 With the above steps complete and remaining risks tracked, the application is ready for production promotion pending Supabase environment validation and final MFA channel rehearsals.