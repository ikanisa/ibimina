--- conflicted
+++ resolved
@@ -7,11 +7,7 @@
 - **Status:** Resolved (pending database migration application)
 
 ## Summary
-<<<<<<< HEAD
-Between 15 Oct 2025 08:05 CAT and 08:40 CAT the Ibimina production login experienced a complete outage. Users attempting to authenticate via `https://staff.ibimina.example/login` received a banner error: “Database error querying schema.” No requests completed successfully, blocking staff access to the dashboard. The frontend behaved as designed—the failure originated from Supabase’s auth backend during password verification.【F:components/auth/login-form.tsx†L22-L107】
-=======
 Between 15 Oct 2025 08:05 CAT and 08:40 CAT the Ibimina production login experienced a complete outage. Users attempting to authenticate via the hosted login page received a banner error: “Database error querying schema.” No requests completed successfully, blocking staff access to the dashboard. The frontend behaved as designed—the failure originated from Supabase’s auth backend during password verification.【F:components/auth/login-form.tsx†L22-L107】
->>>>>>> 0ea20fd9
 
 ## Impact
 - All staff and admin sign-ins failed, preventing access to operational tooling.
@@ -20,11 +16,7 @@
 
 ## Detection
 - Customer success escalated after a staff member reported persistent login failure.
-<<<<<<< HEAD
-- Hosting logs showed repeated 500 responses from `POST https://vacltfdslodqybxojytc.supabase.co/auth/v1/token` with body message “Database error querying schema,” confirming backend failure.
-=======
 - Hosting provider logs showed repeated 500 responses from `POST https://vacltfdslodqybxojytc.supabase.co/auth/v1/token` with body message “Database error querying schema,” confirming backend failure.
->>>>>>> 0ea20fd9
 
 ## Timeline
 | Time (CAT) | Event |
@@ -46,11 +38,7 @@
 3. Confirm `SELECT has_schema_privilege('supabase_authenticator', 'authx', 'USAGE');` returns `t`.
 4. Re-run the login flow to verify successful authentication.
 
-<<<<<<< HEAD
-No frontend deployment is required once grants are in place, but redeploying the Node service (`ibimina`) keeps release history aligned.
-=======
 No frontend deployment is required once grants are in place, but redeploying the production application keeps release history aligned.
->>>>>>> 0ea20fd9
 
 ## Corrective Actions
 - **Apply** the Supabase migration immediately in production and stage (owner: Platform).
