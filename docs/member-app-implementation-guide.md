--- conflicted
+++ resolved
@@ -107,15 +107,9 @@
 - **Playwright E2E** scenarios: onboarding, add SACCO, request to join, USSD payment, invite acceptance.
 - **Lighthouse CI** targeting ≥90 scores for Performance, Accessibility, and PWA categories.
 
-<<<<<<< HEAD
-## 8. Deployment Checklist (Hosting)
-
-1. Configure Supabase service role keys and storage buckets as environment variables on the hosting platform (or via `.env` files for containerized deploys).
-=======
 ## 8. Deployment Checklist (Self-Hosted or Managed Platform)
 
 1. Configure Supabase service role keys and storage buckets as environment variables in your deployment target.
->>>>>>> 0ea20fd9
 2. Ensure service worker and manifest paths are correct for production domains.
 3. Add edge function endpoints (if used) to Supabase project with proper permissions.
 4. Validate RLS policies in staging before promoting to production.
